var d3 = require('d3'),
    util = require('datalib/src/util'),
    tpl = require('vega-dataflow/src/Tuple'),
    parseMark = require('../parse/mark');

function axs(model) {
  var scale,
      config = model.config(),
      orient = config.axis.orient,
      offset = 0,
      titleOffset = config.axis.titleOffset,
      axisDef = {},
      layer = "front",
      grid = false,
      title = null,
      tickMajorSize = config.axis.tickSize,
      tickMinorSize = config.axis.tickSize,
      tickEndSize = config.axis.tickSize,
      tickPadding = config.axis.padding,
      tickValues = null,
      tickFormatString = null,
      tickSubdivide = 0,
<<<<<<< HEAD
      tickCount = vg.config.axis.ticks,
=======
      tickCount = config.axis.ticks,
>>>>>>> 88a597e6
      gridLineStyle = {},
      tickLabelStyle = {},
      majorTickStyle = {},
      minorTickStyle = {},
      titleStyle = {},
      domainStyle = {},
      m = { // Axis marks as references for updates
        gridLines:  {},
        majorTicks: {},
        minorTicks: {},
        tickLabels: {},
        domain: {},
        title:  {}
      };

  var axis = {};

  function reset() {
    axisDef.type = null;
  }

<<<<<<< HEAD
  function getTickFormatString() {
    return tickFormatString || (scale.type === 'log' ? ".1s" : null);
  }

=======
  function ingest(d) {
    return {data: d};
  }

  function getTickFormatString() {
    return tickFormatString || (scale.type === 'log' ? ".1s" : null);
  }
  
>>>>>>> 88a597e6
  function buildTickFormat() {
    var fmtStr = getTickFormatString();
    if (scale.tickFormat) {
      return scale.tickFormat(tickCount, fmtStr);
    } else if (fmtStr) {
<<<<<<< HEAD
      return ((scale.type === 'time')
        ? d3.time.format(fmtStr)
        : d3.format(fmtStr));
=======
      return ((scale.type === 'time') ?
        d3.time.format(fmtStr) : d3.format(fmtStr));
>>>>>>> 88a597e6
    } else {
      return String;
    }
  }
<<<<<<< HEAD

=======
  
>>>>>>> 88a597e6
  function buildTicks(fmt) {
    var ticks = {
      major: tickValues,
      minor: null
    };
<<<<<<< HEAD
    
    if (ticks.major == null) {
      ticks.major = scale.ticks
        ? scale.ticks(tickCount)
        : scale.domain();
    }

    ticks.minor = vg_axisSubdivide(scale, ticks.major, tickSubdivide)
      .map(vg.data.ingest);

    ticks.major = ticks.major.map(function(d) {
      return (d = vg.data.ingest(d), d.label = fmt(d.data), d);
    });
    
    return ticks;
  }

  axis.def = function() {
    var def = axisDef ? axisDef : (axisDef = axis_def(scale));
    var fmt = buildTickFormat();
    var ticks = buildTicks(fmt);
    var tdata = title ? [title].map(vg.data.ingest) : [];
    
    // update axis def
    def.marks[0].from = function() { return grid ? ticks.major : []; };
    def.marks[1].from = function() { return ticks.major; };
    def.marks[2].from = function() { return ticks.minor; };
    def.marks[3].from = def.marks[1].from;
    def.marks[4].from = function() { return [1]; };
    def.marks[5].from = function() { return tdata; };
    def.offset = offset;
    def.orient = orient;
    def.layer = layer;
    return def;
=======
    
    if (ticks.major == null) {
      ticks.major = scale.ticks ?
        scale.ticks(tickCount) : scale.domain();
    }
  
    ticks.minor = vg_axisSubdivide(scale, ticks.major, tickSubdivide)
      .map(ingest);
  
    ticks.major = ticks.major.map(function(d) {
      return (d = ingest(d), d.label = fmt(d.data), d);
    });
    
    return ticks;
  }

  axis.def = function() {
    if(!axisDef.type) axis_def(scale);

    var fmt = buildTickFormat();
    var ticks = buildTicks(fmt);
    var tdata = title ? [title].map(ingest) : [];

    axisDef.marks[0].from = function() { return grid ? ticks.major : []; };
    axisDef.marks[1].from = function() { return ticks.major; };
    axisDef.marks[2].from = function() { return ticks.minor; };
    axisDef.marks[3].from = axisDef.marks[1].from;
    axisDef.marks[4].from = function() { return [1]; };
    axisDef.marks[5].from = function() { return tdata; };
    axisDef.offset = offset;
    axisDef.orient = orient;
    axisDef.layer = layer;
    return axisDef;
>>>>>>> 88a597e6
  };

  function axis_def(scale) {
    // setup scale mapping
    var newScale, oldScale, range;
    if (scale.type === "ordinal") {
      newScale = {scale: scale.scaleName, offset: 0.5 + scale.rangeBand()/2};
      oldScale = newScale;
    } else {
      newScale = {scale: scale.scaleName, offset: 0.5};
      oldScale = {scale: scale.scaleName+":prev", offset: 0.5};
    }
    range = vg_axisScaleRange(scale);

    // setup axis marks
    util.extend(m.gridLines, vg_axisTicks(config));
    util.extend(m.majorTicks, vg_axisTicks(config));
    util.extend(m.minorTicks, vg_axisTicks(config));
    util.extend(m.tickLabels, vg_axisTickLabels(config));
    util.extend(m.domain, vg_axisDomain(config));
    util.extend(m.title, vg_axisTitle(config));
    m.gridLines.properties.enter.stroke = {value: config.axis.gridColor};

    // extend axis marks based on axis orientation
    vg_axisTicksExtend(orient, m.gridLines, oldScale, newScale, Infinity);
    vg_axisTicksExtend(orient, m.majorTicks, oldScale, newScale, tickMajorSize);
    vg_axisTicksExtend(orient, m.minorTicks, oldScale, newScale, tickMinorSize);
    vg_axisLabelExtend(orient, m.tickLabels, oldScale, newScale, tickMajorSize, tickPadding);

    vg_axisDomainExtend(orient, m.domain, range, tickEndSize);
    vg_axisTitleExtend(orient, m.title, range, titleOffset); // TODO get offset
    
    // add / override custom style properties
    util.extend(m.gridLines.properties.update, gridLineStyle);
    util.extend(m.majorTicks.properties.update, majorTickStyle);
    util.extend(m.minorTicks.properties.update, minorTickStyle);
    util.extend(m.tickLabels.properties.update, tickLabelStyle);
    util.extend(m.domain.properties.update, domainStyle);
    util.extend(m.title.properties.update, titleStyle);

    var marks = [m.gridLines, m.majorTicks, m.minorTicks, m.tickLabels, m.domain, m.title];
    util.extend(axisDef, {
      type: "group",
      interactive: false,
      properties: { 
        enter: {
          encode: vg_axisUpdate,
          scales: [scale.scaleName],
          signals: [], data: []
        },
        update: {
          encode: vg_axisUpdate,
          scales: [scale.scaleName],
          signals: [], data: []
        }
      }
    });

    axisDef.marks = marks.map(function(m) { return parseMark(model, m); });
  }

  axis.scale = function(x) {
    if (!arguments.length) return scale;
    if (scale !== x) { scale = x; reset(); }
    return axis;
  };

  axis.orient = function(x) {
    if (!arguments.length) return orient;
    if (orient !== x) {
      orient = x in vg_axisOrients ? x + "" : config.axis.orient;
      reset();
    }
    return axis;
  };

  axis.title = function(x) {
    if (!arguments.length) return title;
    if (title !== x) { title = x; reset(); }
    return axis;
  };

  axis.tickCount = function(x) {
    if (!arguments.length) return tickCount;
    tickCount = x;
    return axis;
  };

  axis.tickValues = function(x) {
    if (!arguments.length) return tickValues;
    tickValues = x;
    return axis;
  };

  axis.tickFormat = function(x) {
    if (!arguments.length) return tickFormatString;
    if (tickFormatString !== x) {
      tickFormatString = x;
      reset();
    }
    return axis;
  };
  
  axis.tickSize = function(x, y) {
    if (!arguments.length) return tickMajorSize;
    var n = arguments.length - 1,
        major = +x,
        minor = n > 1 ? +y : tickMajorSize,
        end   = n > 0 ? +arguments[n] : tickMajorSize;

    if (tickMajorSize !== major ||
        tickMinorSize !== minor ||
        tickEndSize !== end) {
      reset();
    }

    tickMajorSize = major;
    tickMinorSize = minor;
    tickEndSize = end;
    return axis;
  };

  axis.tickSubdivide = function(x) {
    if (!arguments.length) return tickSubdivide;
    tickSubdivide = +x;
    return axis;
  };
  
  axis.offset = function(x) {
    if (!arguments.length) return offset;
    offset = util.isObject(x) ? x : +x;
    return axis;
  };

  axis.tickPadding = function(x) {
    if (!arguments.length) return tickPadding;
    if (tickPadding !== +x) { tickPadding = +x; reset(); }
    return axis;
  };

  axis.titleOffset = function(x) {
    if (!arguments.length) return titleOffset;
    if (titleOffset !== +x) { titleOffset = +x; reset(); }
    return axis;
  };

  axis.layer = function(x) {
    if (!arguments.length) return layer;
    if (layer !== x) { layer = x; reset(); }
    return axis;
  };

  axis.grid = function(x) {
    if (!arguments.length) return grid;
    if (grid !== x) { grid = x; reset(); }
    return axis;
  };

  axis.gridLineProperties = function(x) {
    if (!arguments.length) return gridLineStyle;
    if (gridLineStyle !== x) { gridLineStyle = x; }
    return axis;
  };

  axis.majorTickProperties = function(x) {
    if (!arguments.length) return majorTickStyle;
    if (majorTickStyle !== x) { majorTickStyle = x; }
    return axis;
  };

  axis.minorTickProperties = function(x) {
    if (!arguments.length) return minorTickStyle;
    if (minorTickStyle !== x) { minorTickStyle = x; }
    return axis;
  };

  axis.tickLabelProperties = function(x) {
    if (!arguments.length) return tickLabelStyle;
    if (tickLabelStyle !== x) { tickLabelStyle = x; }
    return axis;
  };

  axis.titleProperties = function(x) {
    if (!arguments.length) return titleStyle;
    if (titleStyle !== x) { titleStyle = x; }
    return axis;
  };

  axis.domainProperties = function(x) {
    if (!arguments.length) return domainStyle;
    if (domainStyle !== x) { domainStyle = x; }
    return axis;
  };
  
  axis.reset = function() { 
    reset(); 
    return axis; 
  };

  return axis;
}

var vg_axisOrients = {top: 1, right: 1, bottom: 1, left: 1};

function vg_axisSubdivide(scale, ticks, m) {
  var subticks = [];
  if (m && ticks.length > 1) {
    var extent = vg_axisScaleExtent(scale.domain()),
        i = -1,
        n = ticks.length,
        d = (ticks[1] - ticks[0]) / ++m,
        j,
        v;
    while (++i < n) {
      for (j = m; --j > 0;) {
        if ((v = +ticks[i] - j * d) >= extent[0]) {
          subticks.push(v);
        }
      }
    }
    for (--i, j = 0; ++j < m && (v = +ticks[i] + j * d) < extent[1];) {
      subticks.push(v);
    }
  }
  return subticks;
}

function vg_axisScaleExtent(domain) {
  var start = domain[0], stop = domain[domain.length - 1];
  return start < stop ? [start, stop] : [stop, start];
}

function vg_axisScaleRange(scale) {
  return scale.rangeExtent ?
    scale.rangeExtent() :
    vg_axisScaleExtent(scale.range());
}

var vg_axisAlign = {
  bottom: "center",
  top: "center",
  left: "right",
  right: "left"
};

var vg_axisBaseline = {
  bottom: "top",
  top: "bottom",
  left: "middle",
  right: "middle"
};

function vg_axisLabelExtend(orient, labels, oldScale, newScale, size, pad) {
  size = Math.max(size, 0) + pad;
  if (orient === "left" || orient === "top") {
    size *= -1;
  }  
  if (orient === "top" || orient === "bottom") {
    util.extend(labels.properties.enter, {
      x: oldScale,
      y: {value: size},
    });
    util.extend(labels.properties.update, {
      x: newScale,
      y: {value: size},
      align: {value: "center"},
      baseline: {value: vg_axisBaseline[orient]}
    });
  } else {
    util.extend(labels.properties.enter, {
      x: {value: size},
      y: oldScale,
    });
    util.extend(labels.properties.update, {
      x: {value: size},
      y: newScale,
      align: {value: vg_axisAlign[orient]},
      baseline: {value: "middle"}
    });
  }
}

function vg_axisTicksExtend(orient, ticks, oldScale, newScale, size) {
  var sign = (orient === "left" || orient === "top") ? -1 : 1;
  if (size === Infinity) {
    size = (orient === "top" || orient === "bottom") ?
      {field: {group: "height", level: 2}, mult: -sign} :
      {field: {group: "width",  level: 2}, mult: -sign};
  } else {
    size = {value: sign * size};
  }
  if (orient === "top" || orient === "bottom") {
    util.extend(ticks.properties.enter, {
      x:  oldScale,
      y:  {value: 0},
      y2: size
    });
    util.extend(ticks.properties.update, {
      x:  newScale,
      y:  {value: 0},
      y2: size
    });
    util.extend(ticks.properties.exit, {
      x:  newScale,
    });        
  } else {
    util.extend(ticks.properties.enter, {
      x:  {value: 0},
      x2: size,
      y:  oldScale
    });
    util.extend(ticks.properties.update, {
      x:  {value: 0},
      x2: size,
      y:  newScale
    });
    util.extend(ticks.properties.exit, {
      y:  newScale,
    });
  }
}

function vg_axisTitleExtend(orient, title, range, offset) {
  var mid = ~~((range[0] + range[1]) / 2),
      sign = (orient === "top" || orient === "left") ? -1 : 1;
  
  if (orient === "bottom" || orient === "top") {
    util.extend(title.properties.update, {
      x: {value: mid},
      y: {value: sign*offset},
      angle: {value: 0}
    });
  } else {
    util.extend(title.properties.update, {
      x: {value: sign*offset},
      y: {value: mid},
      angle: {value: -90}
    });
  }
}

function vg_axisDomainExtend(orient, domain, range, size) {
  var path;
  if (orient === "top" || orient === "left") {
    size = -1 * size;
  }
  if (orient === "bottom" || orient === "top") {
    path = "M" + range[0] + "," + size + "V0H" + range[1] + "V" + size;
  } else {
    path = "M" + size + "," + range[0] + "H0V" + range[1] + "H" + size;
  }
  domain.properties.update.path = {value: path};
}

function vg_axisUpdate(item, group, trans) {
  var o = trans ? {} : item,
      offset = item.mark.def.offset,
      orient = item.mark.def.orient,
      width  = group.width,
      height = group.height; // TODO fallback to global w,h?

<<<<<<< HEAD
    if (vg.isArray(offset)) {
      var ofx = offset[0],
          ofy = offset[1];

      switch (orient) {
        case "left":   { o.x = -ofx; o.y = ofy; break; }
        case "right":  { o.x = width + ofx; o.y = ofy; break; }
        case "bottom": { o.x = ofx; o.y = height + ofy; break; }
        case "top":    { o.x = ofx; o.y = -ofy; break; }
        default:       { o.x = ofx; o.y = ofy; }
      }
    } else {
      if (vg.isObject(offset)) {
        offset = -group.scales[offset.scale](offset.value);
      }

      switch (orient) {
        case "left":   { o.x = -offset; o.y = 0; break; }
        case "right":  { o.x = width + offset; o.y = 0; break; }
        case "bottom": { o.x = 0; o.y = height + offset; break; }
        case "top":    { o.x = 0; o.y = -offset; break; }
        default:       { o.x = 0; o.y = 0; }
      }
    }
=======
  if (util.isArray(offset)) {
    var ofx = offset[0],
        ofy = offset[1];

    switch (orient) {
      case "left":   { tpl.set(o, 'x', -ofx); tpl.set(o, 'y', ofy); break; }
      case "right":  { tpl.set(o, 'x', width + ofx); tpl.set(o, 'y', ofy); break; }
      case "bottom": { tpl.set(o, 'x', ofx); tpl.set(o, 'y', height + ofy); break; }
      case "top":    { tpl.set(o, 'x', ofx); tpl.set(o, 'y', -ofy); break; }
      default:       { tpl.set(o, 'x', ofx); tpl.set(o, 'y', ofy); }
    }
  } else {
    if (util.isObject(offset)) {
      offset = -group.scale(offset.scale)(offset.value);
    }

    switch (orient) {
      case "left":   { tpl.set(o, 'x', -offset); tpl.set(o, 'y', 0); break; }
      case "right":  { tpl.set(o, 'x', width + offset); tpl.set(o, 'y', 0); break; }
      case "bottom": { tpl.set(o, 'x', 0); tpl.set(o, 'y', height + offset); break; }
      case "top":    { tpl.set(o, 'x', 0); tpl.set(o, 'y', -offset); break; }
      default:       { tpl.set(o, 'x', 0); tpl.set(o, 'y', 0); }
    }
  }
>>>>>>> 88a597e6

  if (trans) trans.interpolate(item, o);
  return true;
}

function vg_axisTicks(config) {
  return {
    type: "rule",
    interactive: false,
    key: "data",
    properties: {
      enter: {
        stroke: {value: config.axis.tickColor},
        strokeWidth: {value: config.axis.tickWidth},
        opacity: {value: 1e-6}
      },
      exit: { opacity: {value: 1e-6} },
      update: { opacity: {value: 1} }
    }
  };
}

function vg_axisTickLabels(config) {
  return {
    type: "text",
    interactive: true,
    key: "data",
    properties: {
      enter: {
        fill: {value: config.axis.tickLabelColor},
        font: {value: config.axis.tickLabelFont},
        fontSize: {value: config.axis.tickLabelFontSize},
        opacity: {value: 1e-6},
        text: {field: "label"}
      },
      exit: { opacity: {value: 1e-6} },
      update: { opacity: {value: 1} }
    }
  };
}

function vg_axisTitle(config) {
  return {
    type: "text",
    interactive: true,
    properties: {
      enter: {
        font: {value: config.axis.titleFont},
        fontSize: {value: config.axis.titleFontSize},
        fontWeight: {value: config.axis.titleFontWeight},
        fill: {value: config.axis.titleColor},
        align: {value: "center"},
        baseline: {value: "middle"},
        text: {field: "data"}
      },
      update: {}
    }
  };
}

function vg_axisDomain(config) {
  return {
    type: "path",
    interactive: false,
    properties: {
      enter: {
        x: {value: 0.5},
        y: {value: 0.5},
        stroke: {value: config.axis.axisColor},
        strokeWidth: {value: config.axis.axisWidth}
      },
      update: {}
    }
  };
}

module.exports = axs;<|MERGE_RESOLUTION|>--- conflicted
+++ resolved
@@ -20,11 +20,7 @@
       tickValues = null,
       tickFormatString = null,
       tickSubdivide = 0,
-<<<<<<< HEAD
-      tickCount = vg.config.axis.ticks,
-=======
       tickCount = config.axis.ticks,
->>>>>>> 88a597e6
       gridLineStyle = {},
       tickLabelStyle = {},
       majorTickStyle = {},
@@ -46,84 +42,31 @@
     axisDef.type = null;
   }
 
-<<<<<<< HEAD
+  function ingest(d) {
+    return {data: d};
+  }
+
   function getTickFormatString() {
     return tickFormatString || (scale.type === 'log' ? ".1s" : null);
   }
-
-=======
-  function ingest(d) {
-    return {data: d};
-  }
-
-  function getTickFormatString() {
-    return tickFormatString || (scale.type === 'log' ? ".1s" : null);
-  }
-  
->>>>>>> 88a597e6
+  
   function buildTickFormat() {
     var fmtStr = getTickFormatString();
     if (scale.tickFormat) {
       return scale.tickFormat(tickCount, fmtStr);
     } else if (fmtStr) {
-<<<<<<< HEAD
-      return ((scale.type === 'time')
-        ? d3.time.format(fmtStr)
-        : d3.format(fmtStr));
-=======
       return ((scale.type === 'time') ?
         d3.time.format(fmtStr) : d3.format(fmtStr));
->>>>>>> 88a597e6
     } else {
       return String;
     }
   }
-<<<<<<< HEAD
-
-=======
-  
->>>>>>> 88a597e6
+  
   function buildTicks(fmt) {
     var ticks = {
       major: tickValues,
       minor: null
     };
-<<<<<<< HEAD
-    
-    if (ticks.major == null) {
-      ticks.major = scale.ticks
-        ? scale.ticks(tickCount)
-        : scale.domain();
-    }
-
-    ticks.minor = vg_axisSubdivide(scale, ticks.major, tickSubdivide)
-      .map(vg.data.ingest);
-
-    ticks.major = ticks.major.map(function(d) {
-      return (d = vg.data.ingest(d), d.label = fmt(d.data), d);
-    });
-    
-    return ticks;
-  }
-
-  axis.def = function() {
-    var def = axisDef ? axisDef : (axisDef = axis_def(scale));
-    var fmt = buildTickFormat();
-    var ticks = buildTicks(fmt);
-    var tdata = title ? [title].map(vg.data.ingest) : [];
-    
-    // update axis def
-    def.marks[0].from = function() { return grid ? ticks.major : []; };
-    def.marks[1].from = function() { return ticks.major; };
-    def.marks[2].from = function() { return ticks.minor; };
-    def.marks[3].from = def.marks[1].from;
-    def.marks[4].from = function() { return [1]; };
-    def.marks[5].from = function() { return tdata; };
-    def.offset = offset;
-    def.orient = orient;
-    def.layer = layer;
-    return def;
-=======
     
     if (ticks.major == null) {
       ticks.major = scale.ticks ?
@@ -157,7 +100,6 @@
     axisDef.orient = orient;
     axisDef.layer = layer;
     return axisDef;
->>>>>>> 88a597e6
   };
 
   function axis_def(scale) {
@@ -519,32 +461,6 @@
       width  = group.width,
       height = group.height; // TODO fallback to global w,h?
 
-<<<<<<< HEAD
-    if (vg.isArray(offset)) {
-      var ofx = offset[0],
-          ofy = offset[1];
-
-      switch (orient) {
-        case "left":   { o.x = -ofx; o.y = ofy; break; }
-        case "right":  { o.x = width + ofx; o.y = ofy; break; }
-        case "bottom": { o.x = ofx; o.y = height + ofy; break; }
-        case "top":    { o.x = ofx; o.y = -ofy; break; }
-        default:       { o.x = ofx; o.y = ofy; }
-      }
-    } else {
-      if (vg.isObject(offset)) {
-        offset = -group.scales[offset.scale](offset.value);
-      }
-
-      switch (orient) {
-        case "left":   { o.x = -offset; o.y = 0; break; }
-        case "right":  { o.x = width + offset; o.y = 0; break; }
-        case "bottom": { o.x = 0; o.y = height + offset; break; }
-        case "top":    { o.x = 0; o.y = -offset; break; }
-        default:       { o.x = 0; o.y = 0; }
-      }
-    }
-=======
   if (util.isArray(offset)) {
     var ofx = offset[0],
         ofy = offset[1];
@@ -569,7 +485,6 @@
       default:       { tpl.set(o, 'x', 0); tpl.set(o, 'y', 0); }
     }
   }
->>>>>>> 88a597e6
 
   if (trans) trans.interpolate(item, o);
   return true;
