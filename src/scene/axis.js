var dl = require('datalib'),
    Tuple = require('vega-dataflow').Tuple,
    parseMark = require('../parse/mark'),
    util = require('../util');

var axisBounds = new (require('vega-scenegraph').Bounds)();
var ORDINAL = 'ordinal';

function axs(model, updatedConfig) {
  var scale,
      config = updatedConfig.axis,
      orient = config.orient,
      offset = 0,
      titleOffset = config.titleOffset,
      axisDef = {},
      layer = 'front',
      grid = false,
      title = null,
      tickMajorSize = config.tickSize,
      tickMinorSize = config.tickSize,
      tickEndSize = config.tickSize,
      tickPadding = config.padding,
      tickValues = null,
      tickFormatString = null,
      tickFormatType = null,
      tickSubdivide = 0,
      tickCount = config.ticks,
      gridLineStyle = {},
      tickLabelStyle = {},
      majorTickStyle = {},
      minorTickStyle = {},
      titleStyle = {},
      domainStyle = {},
      m = { // Axis marks as references for updates
        gridLines:  {},
        majorTicks: {},
        minorTicks: {},
        tickLabels: {},
        domain: {},
        title:  {}
      };

  var axis = {};

  function reset() {
    axisDef.type = null;
  }

  function ingest(d) {
    return {data: d};
  }

  function getTicks(format) {
    var major = tickValues || (scale.ticks ? scale.ticks(tickCount) : scale.domain()),
        minor = axisSubdivide(scale, major, tickSubdivide).map(ingest);
    major = major.map(function(d) { return (d = ingest(d), d.label = format(d.data), d); });
    return [major, minor];
  }

  axis.def = function() {
    if (!axisDef.type) axis_def(scale);

    var format = util.getTickFormat(scale, tickCount, tickFormatType, tickFormatString),
        ticks  = getTicks(format),
        tdata  = title ? [title].map(ingest) : [];

    axisDef.marks[0].from = function() { return grid ? ticks[0] : []; };
    axisDef.marks[1].from = function() { return ticks[0]; };
    axisDef.marks[2].from = function() { return ticks[1]; };
    axisDef.marks[3].from = axisDef.marks[1].from;
    axisDef.marks[4].from = function() { return [1]; };
    axisDef.marks[5].from = function() { return tdata; };
    axisDef.offset = offset;
    axisDef.orient = orient;
    axisDef.layer = layer;
    if (titleOffset === 'auto') titleAutoOffset(axisDef);

    return axisDef;
  };

  function titleAutoOffset(axisDef) {
    var orient = axisDef.orient,
        update = axisDef.marks[5].properties.update,
        fn = update.encode,
        min = config.titleOffsetAutoMin,
        max = config.titleOffsetAutoMax,
        pad = config.titleOffsetAutoMargin;

    // Offset axis title using bounding box of axis domain and labels
    // Assumes other components are **encoded and bounded** beforehand
    update.encode = function(item, group, trans, db, signals, preds) {
      var dirty = fn.call(fn, item, group, trans, db, signals, preds),
          field = (orient==='bottom' || orient==='top') ? 'y' : 'x';
      if (titleStyle[field] != null) return dirty;

      axisBounds.clear()
        .union(group.items[3].bounds)
        .union(group.items[4].bounds);

      var o = trans ? {} : item,
          method = (orient==='left' || orient==='right') ? 'width' : 'height',
          sign = (orient==='top' || orient==='left') ? -1 : 1,
          off = ~~(axisBounds[method]() + item.fontSize/2 + pad);

      Tuple.set(o, field, sign * Math.min(Math.max(min, off), max));
      if (trans) trans.interpolate(item, o);
      return true;
    };
  }

  function axis_def(scale) {
    // setup scale mapping
    var newScale, oldScale, range;
    if (scale.type === ORDINAL) {
      newScale = {scale: scale.scaleName, offset: 0.5 + scale.rangeBand()/2};
      oldScale = newScale;
    } else {
      newScale = {scale: scale.scaleName, offset: 0.5};
      oldScale = {scale: scale.scaleName+':prev', offset: 0.5};
    }
    range = axisScaleRange(scale);

    var scales;
    if ('marks' in model._defs && 'scales' in model._defs.marks) {
      scales = model._defs.marks.scales;
    }

    var config_scales = model.config().scales;

    // setup axis marks
    dl.extend(m.gridLines, axisTicks(config));
    dl.extend(m.majorTicks, axisTicks(config));
    dl.extend(m.minorTicks, axisTicks(config));
    dl.extend(m.tickLabels, axisTickLabels(config));
    dl.extend(m.domain, axisDomain(config));
    dl.extend(m.title, axisTitle(config));
    m.gridLines.properties.enter.stroke = {value: config.gridColor};
    m.gridLines.properties.enter.strokeOpacity = {value: config.gridOpacity};
    m.gridLines.properties.enter.strokeWidth = {value: config.gridWidth};
    m.gridLines.properties.enter.strokeDash = {value: config.gridDash};

    // extend axis marks based on axis orientation
<<<<<<< HEAD
    axisTicksExtend(orient, m.gridLines, oldScale, newScale, Infinity, scales, config_scales, config, scale.type);
    axisTicksExtend(orient, m.majorTicks, oldScale, newScale, tickMajorSize, scales, config_scales, config, scale.type);
    axisTicksExtend(orient, m.minorTicks, oldScale, newScale, tickMinorSize, scales, config_scales, config, scale.type);
=======
    axisTicksExtend(orient, m.gridLines, oldScale, newScale, Infinity, offset);
    axisTicksExtend(orient, m.majorTicks, oldScale, newScale, tickMajorSize);
    axisTicksExtend(orient, m.minorTicks, oldScale, newScale, tickMinorSize);
>>>>>>> f02a1a68
    axisLabelExtend(orient, m.tickLabels, oldScale, newScale, tickMajorSize, tickPadding);

    axisDomainExtend(orient, m.domain, range, tickEndSize);
    axisTitleExtend(orient, m.title, range, +titleOffset || -1);

    // add / override custom style properties
    dl.extend(m.gridLines.properties.update, gridLineStyle);
    dl.extend(m.majorTicks.properties.update, majorTickStyle);
    dl.extend(m.minorTicks.properties.update, minorTickStyle);
    dl.extend(m.tickLabels.properties.update, tickLabelStyle);
    dl.extend(m.domain.properties.update, domainStyle);
    dl.extend(m.title.properties.update, titleStyle);

    var marks = [m.gridLines, m.majorTicks, m.minorTicks, m.tickLabels, m.domain, m.title];
    dl.extend(axisDef, {
      type: 'group',
      interactive: false,
      properties: {
        enter: {
          encode: axisUpdate,
          scales: [scale.scaleName],
          signals: [], data: []
        },
        update: {
          encode: axisUpdate,
          scales: [scale.scaleName],
          signals: [], data: []
        }
      }
    });

    axisDef.marks = marks.map(function(m) { return parseMark(model, m); });
  }

  axis.scale = function(x) {
    if (!arguments.length) return scale;
    if (scale !== x) { scale = x; reset(); }
    return axis;
  };

  axis.orient = function(x) {
    if (!arguments.length) return orient;
    if (orient !== x) {
      orient = x in axisOrients ? x + '' : config.orient;
      reset();
    }
    return axis;
  };

  axis.title = function(x) {
    if (!arguments.length) return title;
    if (title !== x) { title = x; reset(); }
    return axis;
  };

  axis.tickCount = function(x) {
    if (!arguments.length) return tickCount;
    tickCount = x;
    return axis;
  };

  axis.tickValues = function(x) {
    if (!arguments.length) return tickValues;
    tickValues = x;
    return axis;
  };

  axis.tickFormat = function(x) {
    if (!arguments.length) return tickFormatString;
    if (tickFormatString !== x) {
      tickFormatString = x;
      reset();
    }
    return axis;
  };

  axis.tickFormatType = function(x) {
    if (!arguments.length) return tickFormatType;
    if (tickFormatType !== x) {
      tickFormatType = x;
      reset();
    }
    return axis;
  };

  axis.tickSize = function(x, y) {
    if (!arguments.length) return tickMajorSize;
    var n = arguments.length - 1,
        major = +x,
        minor = n > 1 ? +y : tickMajorSize,
        end   = n > 0 ? +arguments[n] : tickMajorSize;

    if (tickMajorSize !== major ||
        tickMinorSize !== minor ||
        tickEndSize !== end) {
      reset();
    }

    tickMajorSize = major;
    tickMinorSize = minor;
    tickEndSize = end;
    return axis;
  };

  axis.tickSubdivide = function(x) {
    if (!arguments.length) return tickSubdivide;
    tickSubdivide = +x;
    return axis;
  };

  axis.offset = function(x) {
    if (!arguments.length) return offset;
    offset = dl.isObject(x) ? x : +x;
    return axis;
  };

  axis.tickPadding = function(x) {
    if (!arguments.length) return tickPadding;
    if (tickPadding !== +x) { tickPadding = +x; reset(); }
    return axis;
  };

  axis.titleOffset = function(x) {
    if (!arguments.length) return titleOffset;
    if (titleOffset !== x) { titleOffset = x; reset(); }
    return axis;
  };

  axis.layer = function(x) {
    if (!arguments.length) return layer;
    if (layer !== x) { layer = x; reset(); }
    return axis;
  };

  axis.grid = function(x) {
    if (!arguments.length) return grid;
    if (grid !== x) { grid = x; reset(); }
    return axis;
  };

  axis.gridLineProperties = function(x) {
    if (!arguments.length) return gridLineStyle;
    if (gridLineStyle !== x) { gridLineStyle = x; }
    return axis;
  };

  axis.majorTickProperties = function(x) {
    if (!arguments.length) return majorTickStyle;
    if (majorTickStyle !== x) { majorTickStyle = x; }
    return axis;
  };

  axis.minorTickProperties = function(x) {
    if (!arguments.length) return minorTickStyle;
    if (minorTickStyle !== x) { minorTickStyle = x; }
    return axis;
  };

  axis.tickLabelProperties = function(x) {
    if (!arguments.length) return tickLabelStyle;
    if (tickLabelStyle !== x) { tickLabelStyle = x; }
    return axis;
  };

  axis.titleProperties = function(x) {
    if (!arguments.length) return titleStyle;
    if (titleStyle !== x) { titleStyle = x; }
    return axis;
  };

  axis.domainProperties = function(x) {
    if (!arguments.length) return domainStyle;
    if (domainStyle !== x) { domainStyle = x; }
    return axis;
  };

  axis.reset = function() {
    reset();
    return axis;
  };

  return axis;
}

var axisOrients = {top: 1, right: 1, bottom: 1, left: 1};

function axisSubdivide(scale, ticks, m) {
  var subticks = [];
  if (m && ticks.length > 1) {
    var extent = axisScaleExtent(scale.domain()),
        i = -1,
        n = ticks.length,
        d = (ticks[1] - ticks[0]) / ++m,
        j,
        v;
    while (++i < n) {
      for (j = m; --j > 0;) {
        if ((v = +ticks[i] - j * d) >= extent[0]) {
          subticks.push(v);
        }
      }
    }
    for (--i, j = 0; ++j < m && (v = +ticks[i] + j * d) < extent[1];) {
      subticks.push(v);
    }
  }
  return subticks;
}

function axisScaleExtent(domain) {
  var start = domain[0], stop = domain[domain.length - 1];
  return start < stop ? [start, stop] : [stop, start];
}

function axisScaleRange(scale) {
  return scale.rangeExtent ?
    scale.rangeExtent() :
    axisScaleExtent(scale.range());
}

var axisAlign = {
  bottom: 'center',
  top: 'center',
  left: 'right',
  right: 'left'
};

var axisBaseline = {
  bottom: 'top',
  top: 'bottom',
  left: 'middle',
  right: 'middle'
};

function axisLabelExtend(orient, labels, oldScale, newScale, size, pad) {
  size = Math.max(size, 0) + pad;
  if (orient === 'left' || orient === 'top') {
    size *= -1;
  }
  if (orient === 'top' || orient === 'bottom') {
    dl.extend(labels.properties.enter, {
      x: oldScale,
      y: {value: size},
    });
    dl.extend(labels.properties.update, {
      x: newScale,
      y: {value: size},
      align: {value: 'center'},
      baseline: {value: axisBaseline[orient]}
    });
  } else {
    dl.extend(labels.properties.enter, {
      x: {value: size},
      y: oldScale,
    });
    dl.extend(labels.properties.update, {
      x: {value: size},
      y: newScale,
      align: {value: axisAlign[orient]},
      baseline: {value: 'middle'}
    });
  }
}

<<<<<<< HEAD
function axisTicksExtend(orient, ticks, oldScale, newScale, size, scales, config_scales, config_axis, scaleType) {
=======
function axisTicksExtend(orient, ticks, oldScale, newScale, size, offset) {
>>>>>>> f02a1a68
  var sign = (orient === 'left' || orient === 'top') ? -1 : 1;
  if (size === Infinity) {
    size = (orient === 'top' || orient === 'bottom') ?
      {field: {group: 'height', level: 2}, mult: -sign, offset: offset*-sign} :
      {field: {group: 'width',  level: 2}, mult: -sign, offset: offset*-sign};
  } else {
    size = {value: sign * size, offset: offset};
  }

  var tickPlacement = config_axis.tickPlacement;
  if (orient === 'top' || orient === 'bottom') {
    var updatedOldScale = {'scale': oldScale.scale, 'offset': oldScale.offset};
    var updatedNewScale = {'scale': newScale.scale, 'offset': newScale.offset};
    if (tickPlacement === 'between' && scaleType === ORDINAL) {
      var currPadding = 0;
      var currOuterPadding = 0;
      for (i=0; i<scales.length; i++) {
        if (scales[i].name === oldScale.scale) {
          if ('padding' in scales[i]) {
           currPadding = scales[i].padding;
          }
          if ('outerPadding' in scales[i]) {
           outerPadding = scales[i].padding;
          }
        }
      }
      if (!currPadding && typeof config_scales !== 'undefined' && 'padding' in config_scales) {
        currPadding = config_scales.padding;
      }

      if (!currOuterPadding && typeof config_scales !== 'undefined' && 'outerPadding' in config_scales) {
        currOuterPadding = config_scales.outerPadding;
      }

      var oldPadding = ((oldScale.offset * 2 * currPadding) / ((1 - currPadding) * 2));
      var newPadding = ((newScale.offset * 2 * currPadding) / ((1 - currPadding) * 2));

      updatedOldScale.offset = ((oldScale.offset - 1) * 2) + oldPadding;
      updatedNewScale.offset = ((newScale.offset - 1) * 2) + newPadding;
    }

    dl.extend(ticks.properties.enter, {
      x:  updatedOldScale,
      y:  {value: 0},
      y2: size
    });
    dl.extend(ticks.properties.update, {
      x:  updatedNewScale,
      y:  {value: 0},
      y2: size
    });
    dl.extend(ticks.properties.exit, {
      x:  updatedNewScale,
    });
  } else {
    dl.extend(ticks.properties.enter, {
      x:  {value: 0},
      x2: size,
      y:  oldScale
    });
    dl.extend(ticks.properties.update, {
      x:  {value: 0},
      x2: size,
      y:  newScale
    });
    dl.extend(ticks.properties.exit, {
      y:  newScale,
    });
  }
}

function axisTitleExtend(orient, title, range, offset) {
  var update = title.properties.update,
      mid = ~~((range[0] + range[1]) / 2),
      sign = (orient === 'top' || orient === 'left') ? -1 : 1;

  if (orient === 'bottom' || orient === 'top') {
    update.x = {value: mid};
    update.angle = {value: 0};
    if (offset >= 0) update.y = {value: sign * offset};
  } else {
    update.y = {value: mid};
    update.angle = {value: orient === 'left' ? -90 : 90};
    if (offset >= 0) update.x = {value: sign * offset};
  }
}

function axisDomainExtend(orient, domain, range, size) {
  var path;
  if (orient === 'top' || orient === 'left') {
    size = -1 * size;
  }
  if (orient === 'bottom' || orient === 'top') {
    path = 'M' + range[0] + ',' + size + 'V0H' + range[1] + 'V' + size;
  } else {
    path = 'M' + size + ',' + range[0] + 'H0V' + range[1] + 'H' + size;
  }
  domain.properties.update.path = {value: path};
}

function axisUpdate(item, group, trans) {
  var o = trans ? {} : item,
      offset = item.mark.def.offset,
      orient = item.mark.def.orient,
      width  = group.width,
      height = group.height; // TODO fallback to global w,h?

  if (dl.isArray(offset)) {
    var ofx = offset[0],
        ofy = offset[1];

    switch (orient) {
      case 'left':   { Tuple.set(o, 'x', -ofx); Tuple.set(o, 'y', ofy); break; }
      case 'right':  { Tuple.set(o, 'x', width + ofx); Tuple.set(o, 'y', ofy); break; }
      case 'bottom': { Tuple.set(o, 'x', ofx); Tuple.set(o, 'y', height + ofy); break; }
      case 'top':    { Tuple.set(o, 'x', ofx); Tuple.set(o, 'y', -ofy); break; }
      default:       { Tuple.set(o, 'x', ofx); Tuple.set(o, 'y', ofy); }
    }
  } else {
    if (dl.isObject(offset)) {
      offset = -group.scale(offset.scale)(offset.value);
    }

    switch (orient) {
      case 'left':   { Tuple.set(o, 'x', -offset); Tuple.set(o, 'y', 0); break; }
      case 'right':  { Tuple.set(o, 'x', width + offset); Tuple.set(o, 'y', 0); break; }
      case 'bottom': { Tuple.set(o, 'x', 0); Tuple.set(o, 'y', height + offset); break; }
      case 'top':    { Tuple.set(o, 'x', 0); Tuple.set(o, 'y', -offset); break; }
      default:       { Tuple.set(o, 'x', 0); Tuple.set(o, 'y', 0); }
    }
  }

  if (trans) trans.interpolate(item, o);
  return true;
}

function axisTicks(config) {
  return {
    type: 'rule',
    interactive: false,
    key: 'data',
    properties: {
      enter: {
        stroke: {value: config.tickColor},
        strokeWidth: {value: config.tickWidth},
        opacity: {value: 1e-6}
      },
      exit: { opacity: {value: 1e-6} },
      update: { opacity: {value: 1} }
    }
  };
}

function axisTickLabels(config) {
  return {
    type: 'text',
    interactive: true,
    key: 'data',
    properties: {
      enter: {
        fill: {value: config.tickLabelColor},
        font: {value: config.tickLabelFont},
        fontSize: {value: config.tickLabelFontSize},
        opacity: {value: 1e-6},
        text: {field: 'label'}
      },
      exit: { opacity: {value: 1e-6} },
      update: { opacity: {value: 1} }
    }
  };
}

function axisTitle(config) {
  return {
    type: 'text',
    interactive: true,
    properties: {
      enter: {
        font: {value: config.titleFont},
        fontSize: {value: config.titleFontSize},
        fontWeight: {value: config.titleFontWeight},
        fill: {value: config.titleColor},
        align: {value: 'center'},
        baseline: {value: 'middle'},
        text: {field: 'data'}
      },
      update: {}
    }
  };
}

function axisDomain(config) {
  return {
    type: 'path',
    interactive: false,
    properties: {
      enter: {
        x: {value: 0.5},
        y: {value: 0.5},
        stroke: {value: config.axisColor},
        strokeWidth: {value: config.axisWidth}
      },
      update: {}
    }
  };
}

module.exports = axs;<|MERGE_RESOLUTION|>--- conflicted
+++ resolved
@@ -140,15 +140,10 @@
     m.gridLines.properties.enter.strokeDash = {value: config.gridDash};
 
     // extend axis marks based on axis orientation
-<<<<<<< HEAD
-    axisTicksExtend(orient, m.gridLines, oldScale, newScale, Infinity, scales, config_scales, config, scale.type);
+    axisTicksExtend(orient, m.gridLines, oldScale, newScale, Infinity, scales, config_scales, config, scale.type, offset);
     axisTicksExtend(orient, m.majorTicks, oldScale, newScale, tickMajorSize, scales, config_scales, config, scale.type);
     axisTicksExtend(orient, m.minorTicks, oldScale, newScale, tickMinorSize, scales, config_scales, config, scale.type);
-=======
-    axisTicksExtend(orient, m.gridLines, oldScale, newScale, Infinity, offset);
-    axisTicksExtend(orient, m.majorTicks, oldScale, newScale, tickMajorSize);
-    axisTicksExtend(orient, m.minorTicks, oldScale, newScale, tickMinorSize);
->>>>>>> f02a1a68
+
     axisLabelExtend(orient, m.tickLabels, oldScale, newScale, tickMajorSize, tickPadding);
 
     axisDomainExtend(orient, m.domain, range, tickEndSize);
@@ -413,11 +408,7 @@
   }
 }
 
-<<<<<<< HEAD
-function axisTicksExtend(orient, ticks, oldScale, newScale, size, scales, config_scales, config_axis, scaleType) {
-=======
-function axisTicksExtend(orient, ticks, oldScale, newScale, size, offset) {
->>>>>>> f02a1a68
+function axisTicksExtend(orient, ticks, oldScale, newScale, size, scales, config_scales, config_axis, scaleType, offset) {
   var sign = (orient === 'left' || orient === 'top') ? -1 : 1;
   if (size === Infinity) {
     size = (orient === 'top' || orient === 'bottom') ?
