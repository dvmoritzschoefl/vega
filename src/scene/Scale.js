--- conflicted
+++ resolved
@@ -245,7 +245,7 @@
 function inherits(refs) {
   return refs.some(function(r) {
     if (!r.data) return true;
-    return r.data && util.array(r.field).some(function(f) {
+    return r.data && dl.array(r.field).some(function(f) {
       return f.parent;
     });
   });
@@ -380,36 +380,20 @@
 
     cache._lastUpdate = this._stamp;
 
-<<<<<<< HEAD
     data = cache.aggr().result();
     if (uniques) {
       if (sort) {
         cmp = sort.order.signal ? graph.signalRef(sort.order.signal) : sort.order;
         cmp = (cmp == DataRef.DESC ? '-' : '+') + sort.op + '_' + DataRef.VALUE;
-        cmp = util.comparator(cmp);
+        cmp = dl.comparator(cmp);
         data = data.sort(cmp);
       }
 
       cache._values = data.map(function(d) { return d[DataRef.GROUPBY]; });
     } else {
       data = data[0];
-      cache._values = !util.isValid(data) ? [] : [data[DataRef.MIN], data[DataRef.MAX]];
-    }
-=======
-  data = cache.aggr().result();
-  if (uniques) {
-    if (sort) {
-      cmp = sort.order.signal ? graph.signalRef(sort.order.signal) : sort.order;
-      cmp = (cmp == DataRef.DESC ? '-' : '+') + sort.op + '_' + DataRef.VALUE;
-      cmp = dl.comparator(cmp);
-      data = data.sort(cmp);
-    }
-
-    return data.map(function(d) { return d[DataRef.GROUPBY]; });
-  } else {
-    data = data[0];
-    return !dl.isValid(data) ? [] : [data[DataRef.MIN], data[DataRef.MAX]];
->>>>>>> 6ce3e632
+      cache._values = !dl.isValid(data) ? [] : [data[DataRef.MIN], data[DataRef.MAX]];
+    }
   }
 
   return cache._values;
