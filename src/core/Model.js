var util = require('datalib/src/util'),
    ChangeSet = require('vega-dataflow/src/ChangeSet'),
    Base = require('vega-dataflow/src/Graph').prototype,
    Node  = require('vega-dataflow/src/Node'), // jshint ignore:line
    GroupBuilder = require('../scene/GroupBuilder'),
    visit = require('../scene/visit'),
    config = require('./config');

function Model(cfg) {
  this._defs = {};
  this._predicates = {};
  this._scene = null;

  this._node = null;
  this._builder = null; // Top-level scenegraph builder

  this._reset = {axes: false, legends: false};

  this.config(cfg);
  Base.init.call(this);
}

<<<<<<< HEAD
    // collect source data set dependencies
    function sources(k) {
      (src[k] || []).forEach(function(s) { deps[s] = k; sources(s); });
    }
    vg.keys(data).forEach(sources);
    
    // update data sets in dependency-aware order
    for (i=0; i<len; ++i) {
      if (data[k=keys[i]]) {
        x = data[k];
      } else if (deps[k]) {
        x = vg_data_duplicate(this._data[deps[k]]);
        if (vg.isTree(data)) vg_make_tree(x);
      } else continue;
      this._data[k] = tx[k] ? tx[k](x, this._data, defs.marks) : x;
    }
=======
var prototype = (Model.prototype = Object.create(Base));
prototype.constructor = Model;
>>>>>>> 88a597e6

prototype.defs = function(defs) {
  if (!arguments.length) return this._defs;
  this._defs = defs;
  return this;
};

prototype.config = function(cfg) {
  if (!arguments.length) return this._config;
  this._config = Object.create(config);
  for (var name in cfg) {
    var x = cfg[name], y = this._config[name];
    if (util.isObject(x) && util.isObject(y)) {
      util.extend(y, x);
    } else {
      this._config[name] = x;
    }
  }

  return this;
};

prototype.width = function(width) {
  if (this._defs) this._defs.width = width;
  if (this._defs && this._defs.marks) this._defs.marks.width = width;
  if (this._scene) {
    this._scene.items[0].width = width;
    this._scene.items[0]._dirty = true;
  }
  this._reset.axes = true;
  return this;
};

prototype.height = function(height) {
  if (this._defs) this._defs.height = height;
  if (this._defs && this._defs.marks) this._defs.marks.height = height;
  if (this._scene) {
    this._scene.items[0].height = height;
    this._scene.items[0]._dirty = true;
  }
  this._reset.axes = true;
  return this;
};

prototype.node = function() {
  return this._node || (this._node = new Node(this));
};

prototype.data = function() {
  var data = Base.data.apply(this, arguments);
  if (arguments.length > 1) {  // new Datasource
    this.node().addListener(data.pipeline()[0]);
  }

  return data;
};

function predicates(name) {
  var m = this, pred = {};
  if (!util.isArray(name)) return this._predicates[name];
  name.forEach(function(n) { pred[n] = m._predicates[n]; });
  return pred;
}

prototype.predicate = function(name, predicate) {
  if (arguments.length === 1) return predicates.call(this, name);
  return (this._predicates[name] = predicate);
};

prototype.predicates = function() { return this._predicates; };

prototype.scene = function(renderer) {
  if (!arguments.length) return this._scene;
  if (this._builder) this.node().removeListener(this._builder.disconnect());
  this._builder = new GroupBuilder(this, this._defs.marks, this._scene={});
  this.node().addListener(this._builder.connect());
  var p = this._builder.pipeline();
  p[p.length-1].addListener(renderer);
  return this;
};

prototype.reset = function() {
  if (this._scene && this._reset.axes) {
    visit(this._scene, function(item) {
      if (item.axes) item.axes.forEach(function(axis) { axis.reset(); });
    });
    this._reset.axes = false;
  }
  if (this._scene && this._reset.legends) {
    visit(this._scene, function(item) {
      if (item.legends) item.legends.forEach(function(l) { l.reset(); });
    });
    this._reset.legends = false;
  }
  return this;
};

prototype.addListener = function(l) {
  this.node().addListener(l);
};

prototype.removeListener = function(l) {
  this.node().removeListener(l); 
};

prototype.fire = function(cs) {
  if (!cs) cs = ChangeSet.create();
  this.propagate(cs, this.node());
};

module.exports = Model;<|MERGE_RESOLUTION|>--- conflicted
+++ resolved
@@ -20,27 +20,8 @@
   Base.init.call(this);
 }
 
-<<<<<<< HEAD
-    // collect source data set dependencies
-    function sources(k) {
-      (src[k] || []).forEach(function(s) { deps[s] = k; sources(s); });
-    }
-    vg.keys(data).forEach(sources);
-    
-    // update data sets in dependency-aware order
-    for (i=0; i<len; ++i) {
-      if (data[k=keys[i]]) {
-        x = data[k];
-      } else if (deps[k]) {
-        x = vg_data_duplicate(this._data[deps[k]]);
-        if (vg.isTree(data)) vg_make_tree(x);
-      } else continue;
-      this._data[k] = tx[k] ? tx[k](x, this._data, defs.marks) : x;
-    }
-=======
 var prototype = (Model.prototype = Object.create(Base));
 prototype.constructor = Model;
->>>>>>> 88a597e6
 
 prototype.defs = function(defs) {
   if (!arguments.length) return this._defs;
