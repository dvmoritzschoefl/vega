--- conflicted
+++ resolved
@@ -14,15 +14,7 @@
       if (error) {
         log.error("LOADING FAILED: " + d.url + " " + error);
       } else {
-<<<<<<< HEAD
-        try {
-          model.load[d.name] = vg.data.read(data.toString(), d.format);
-        } catch (err) {
-          vg.error("UNABLE TO PARSE: " + d.url + ' ' + err.toString());
-        }
-=======
         model.data(d.name).values(read(data, d.format));
->>>>>>> 88a597e6
       }
       if (--count === 0) callback();
     };
