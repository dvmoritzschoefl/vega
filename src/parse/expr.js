--- conflicted
+++ resolved
@@ -3,7 +3,6 @@
     expr = require('vega-expression'),
     args = ['datum', 'event', 'signals'];
 
-<<<<<<< HEAD
 function wrap(model) {
   var compile = expr.compiler(args, {
     idWhiteList: args,
@@ -13,7 +12,7 @@
     },
     functions:   function(codegen) {
       var fn = expr.functions(codegen);
-      fn.eventItem  = 'event.vg.item';
+      fn.eventItem  = 'event.vg.getItem';
       fn.eventGroup = 'event.vg.getGroup';
       fn.eventX     = 'event.vg.getX';
       fn.eventY     = 'event.vg.getY';
@@ -39,6 +38,7 @@
     }
   });
 
+  wrap.codegen = compile.codegen;
   return function(str) {
     var x = compile(str);
     x.model = model;
@@ -46,39 +46,6 @@
     return x;
   };
 }
-=======
-var compile = expr.compiler(args, {
-  idWhiteList: args,
-  fieldVar:    args[0],
-  globalVar:   function(id) {
-    return 'this.sig[' + dl.str(id) + ']._value';
-  },
-  functions:   function(codegen) {
-    var fn = expr.functions(codegen);
-    fn.eventItem  = 'event.vg.getItem';
-    fn.eventGroup = 'event.vg.getGroup';
-    fn.eventX     = 'event.vg.getX';
-    fn.eventY     = 'event.vg.getY';
-    fn.open       = 'window.open';
-    fn.scale      = scaleGen(codegen, false);
-    fn.iscale     = scaleGen(codegen, true);
-    fn.inrange    = 'this.defs.inrange';
-    fn.format     = 'this.defs.format';
-    fn.timeFormat = 'this.defs.timeFormat';
-    fn.utcFormat  = 'this.defs.utcFormat';
-    return fn;
-  },
-  functionDefs: function(/*codegen*/) {
-    return {
-      'scale':      scale,
-      'inrange':    inrange,
-      'format':     numberFormat,
-      'timeFormat': timeFormat,
-      'utcFormat':  utcFormat
-    };
-  }
-});
->>>>>>> 18acbd7d
 
 function scaleGen(codegen, invert) {
   return function(args) {
@@ -148,6 +115,5 @@
   return template.format(specifier, 'utc')(typeof d==='number' ? new Date(d) : d);
 }
 
-wrap.codegen = compile.codegen;
 wrap.scale = scale;
 module.exports = wrap;