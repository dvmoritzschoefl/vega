<<<<<<< HEAD
vg.parse.spec = function(spec, callback, viewFactory) {

  viewFactory = viewFactory || vg.ViewFactory;

  function parse(spec) {
    // protect against subsequent spec modification
    spec = vg.duplicate(spec);
=======
var load = require('datalib/src/import/load'),
    util = require('datalib/src/util'),
    log = require('vega-logging'),
    Model = require('../core/Model'), 
    View = require('../core/View'), 
    parseBg = require('../parse/background'),
    parsePadding = require('../parse/padding'),
    parseMarks = require('../parse/marks'),
    parseSignals = require('../parse/signals'),
    parsePredicates = require('../parse/predicates'),
    parseData = require('../parse/data');

function parseSpec(spec, callback) {
  var vf = arguments[arguments.length-1],
      viewFactory = arguments.length > 2 && util.isFunction(vf) ? vf : View.factory,
      config = arguments[2] !== viewFactory ? arguments[2] : {},
      model = new Model(config);

  function parse(spec) {
    // protect against subsequent spec modification
    spec = util.duplicate(spec);
>>>>>>> 88a597e6

    var width = spec.width || 500,
        height = spec.height || 500,
        viewport = spec.viewport || null;

<<<<<<< HEAD
    var defs = {
      width: width,
      height: height,
      viewport: viewport,
      background: vg.parse.background(spec.background),
      padding: vg.parse.padding(spec.padding),
      marks: vg.parse.marks(spec, width, height),
      data: vg.parse.data(spec.data, function() { callback(viewConstructor); })
    };

    var viewConstructor = viewFactory(defs);
  }

  vg.isObject(spec) ? parse(spec) :
    d3.json(spec, function(error, json) {
      error ? vg.error(error) : parse(json);
=======
    model.defs({
      width: width,
      height: height,
      viewport: viewport,
      background: parseBg(spec.background),
      padding: parsePadding(spec.padding),
      signals: parseSignals(model, spec.signals),
      predicates: parsePredicates(model, spec.predicates),
      marks: parseMarks(model, spec, width, height),
      data:  parseData(model, spec.data, function() { callback(viewFactory(model)); })
    });    
  }

  if (util.isObject(spec)) {
    parse(spec);
  } else if (util.isString(spec)) {
    var opts = util.extend({url: spec}, model.config().load);
    load(opts, function(err, data) {
      if (err) {
        log.error('LOADING SPECIFICATION FAILED: ' + err.statusText);
      } else {
        try { 
          parse(JSON.parse(data)); 
        } catch (e) { 
          log.error('INVALID SPECIFICATION: Must be a valid JSON object. '+e); 
        }
      }
>>>>>>> 88a597e6
    });
  } else {
    log.error('INVALID SPECIFICATION: Must be a valid JSON object or URL.');
  }
}

module.exports = parseSpec;
parseSpec.schema = {
  "defs": {
    "spec": {
      "title": "Vega visualization specification",
      "type": "object",

      "allOf": [{"$ref": "#/defs/container"}, {
        "properties": {
          "width": {"type": "number"},
          "height": {"type": "number"},
          "viewport": {
            "type": "array",
            "items": {"type": "number"},
            "maxItems": 2
          },

          "background": {"$ref": "#/defs/background"},
          "padding": {"$ref": "#/defs/padding"},

          "signals": {
            "type": "array",
            "items": {"$ref": "#/defs/signal"}
          },

          "predicates": {
            "type": "array",
            "items": {"$ref": "#/defs/predicate"}
          },

          "data": {
            "type": "array",
            "items": {"$ref": "#/defs/data"}
          }
        }
      }]
    }
  }
};<|MERGE_RESOLUTION|>--- conflicted
+++ resolved
@@ -1,12 +1,3 @@
-<<<<<<< HEAD
-vg.parse.spec = function(spec, callback, viewFactory) {
-
-  viewFactory = viewFactory || vg.ViewFactory;
-
-  function parse(spec) {
-    // protect against subsequent spec modification
-    spec = vg.duplicate(spec);
-=======
 var load = require('datalib/src/import/load'),
     util = require('datalib/src/util'),
     log = require('vega-logging'),
@@ -28,30 +19,11 @@
   function parse(spec) {
     // protect against subsequent spec modification
     spec = util.duplicate(spec);
->>>>>>> 88a597e6
 
     var width = spec.width || 500,
         height = spec.height || 500,
         viewport = spec.viewport || null;
 
-<<<<<<< HEAD
-    var defs = {
-      width: width,
-      height: height,
-      viewport: viewport,
-      background: vg.parse.background(spec.background),
-      padding: vg.parse.padding(spec.padding),
-      marks: vg.parse.marks(spec, width, height),
-      data: vg.parse.data(spec.data, function() { callback(viewConstructor); })
-    };
-
-    var viewConstructor = viewFactory(defs);
-  }
-
-  vg.isObject(spec) ? parse(spec) :
-    d3.json(spec, function(error, json) {
-      error ? vg.error(error) : parse(json);
-=======
     model.defs({
       width: width,
       height: height,
@@ -79,7 +51,6 @@
           log.error('INVALID SPECIFICATION: Must be a valid JSON object. '+e); 
         }
       }
->>>>>>> 88a597e6
     });
   } else {
     log.error('INVALID SPECIFICATION: Must be a valid JSON object or URL.');
