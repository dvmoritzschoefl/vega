--- conflicted
+++ resolved
@@ -77,11 +77,6 @@
     } else {
       return (data.values || []).map(reduce);
     }
-<<<<<<< HEAD
-    // return (vg.isArray(data) ? [data] : data.values || [])
-    //   .map(reduce); // no pun intended
-=======
->>>>>>> 96a4c1e5
   }
   
   stats.median = function(bool) {
