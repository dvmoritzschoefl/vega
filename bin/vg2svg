#!/usr/bin/env node
// Render a Vega specification to SVG

var helpText =
  "Render a Vega specification to SVG.\n\n" +
  "Usage: vg2svg vega_json_file [output_svg_file]\n" +
  "  If output_svg_file is not provided, writes to stdout.\n\n" +
  "To load data, you may need to set a base directory:\n" +
  "  For web retrieval, use `-b http://host/data/`. \n" +
  "  For files, use `-b file:///dir/data/` (absolute) or `-b data/` (relative).";

var svgHeader =
  '<?xml version="1.0" encoding="utf-8"?>\n' +
  '<!DOCTYPE svg PUBLIC "-//W3C//DTD SVG 1.1//EN" ' +
  '"http://www.w3.org/Graphics/SVG/1.1/DTD/svg11.dtd">\n';

// import required libraries
var path = require("path"),
    fs = require("fs"),
    d3 = require("d3"),
    vg = require("../index");

// arguments
var args = require("yargs")
  .usage(helpText)
  .demand(1)
  .string('b').alias('b', 'base')
  .describe('b', 'Base directory for data loading.')
  .boolean('h').alias('h', 'header')
  .describe('h', 'Include XML header and SVG doctype.')
  .argv;

// set baseURL if provided on command line
var base = "file://" + process.cwd() + path.sep;
if (args.b) {
  // if no protocol, assume files, relative to current dir
  base = /^[A-Za-z]+\:\/\//.test(args.b) ? args.b + path.sep
    : "file://" + process.cwd() + path.sep + args.b + path.sep;
}
<<<<<<< HEAD
vg.config.baseURL = base;
vg.config.isNode = true;
=======
vg.config.load.baseURL = base;
>>>>>>> 88a597e6

// input / output files
var header = args.h ? svgHeader : "",
    specFile = args._[0],
    outputFile = args._[1] || null;

// load spec, render to svg
fs.readFile(specFile, "utf8", function(err, text) {
  if (err) throw err;
  var spec = JSON.parse(text);
  render(spec);
});

// ---

function writeSVG(svg, file) {
  svg = header + svg;
  if (file) { // write to file
    fs.writeFile(file, svg, function(err) { if (err) throw err; });
  } else {    // write to stdout
    process.stdout.write(svg);
  }
}

function render(spec) {
<<<<<<< HEAD
  vg.headless.render(
    {spec: spec, renderer: "svg"},
    function(err, data) {
      if (err) throw err;
      writeSVG(data.svg, outputFile);
    }
  );
=======
  vg.parse.spec(spec, function(chart) {
    var view = chart({ renderer: "svg" })
      .update();

    writeSVG(view.svg(), outputFile);
  });
>>>>>>> 88a597e6
}<|MERGE_RESOLUTION|>--- conflicted
+++ resolved
@@ -37,12 +37,7 @@
   base = /^[A-Za-z]+\:\/\//.test(args.b) ? args.b + path.sep
     : "file://" + process.cwd() + path.sep + args.b + path.sep;
 }
-<<<<<<< HEAD
-vg.config.baseURL = base;
-vg.config.isNode = true;
-=======
 vg.config.load.baseURL = base;
->>>>>>> 88a597e6
 
 // input / output files
 var header = args.h ? svgHeader : "",
@@ -68,20 +63,10 @@
 }
 
 function render(spec) {
-<<<<<<< HEAD
-  vg.headless.render(
-    {spec: spec, renderer: "svg"},
-    function(err, data) {
-      if (err) throw err;
-      writeSVG(data.svg, outputFile);
-    }
-  );
-=======
   vg.parse.spec(spec, function(chart) {
     var view = chart({ renderer: "svg" })
       .update();
 
     writeSVG(view.svg(), outputFile);
   });
->>>>>>> 88a597e6
 }