--- conflicted
+++ resolved
@@ -42,11 +42,7 @@
 | labelOpacity  | {% include type t="Number" %}  | Opacity of axis tick labels. {% include tag ver="4.1" %} |
 | labelOverlap  | {% include type t="Boolean|String" %} | The strategy to use for resolving overlap of axis labels. If `false` (the default), no overlap reduction is attempted. If set to `true` or `"parity"`, a strategy of removing every other label is used (this works well for standard linear axes). If set to `"greedy"`, a linear scan of the labels is performed, removing any label that overlaps with the last visible label (this often works better for log-scaled axes).|
 | labelPadding  | {% include type t="Number" %}  | The padding in pixels between labels and ticks.|
-<<<<<<< HEAD
-|labelSeparation| {% include type t="Number" %}  | {% include tag ver="5.0" %} The minimum separation that must be between label bounding boxes for them to be considered non-overlapping (default `0`). This property is ignored if *labelOverlap* resolution is not enabled.|
-=======
 |labelSeparation| {% include type t="Number" %}  | The minimum separation that must be between label bounding boxes for them to be considered non-overlapping (default `0`). This property is ignored if *labelOverlap* resolution is not enabled. {% include tag ver="5.0" %} |
->>>>>>> e7650baa
 | minExtent     | {% include type t="Number|Value" %} | The minimum extent in pixels that axis ticks and labels should use. This determines a minimum offset value for axis titles.|
 | maxExtent     | {% include type t="Number|Value" %} | The maximum extent in pixels that axis ticks and labels should use. This determines a maximum offset value for axis titles.|
 | offset        | {% include type t="Number|Value" %} | The orthogonal offset in pixels by which to displace the axis from its position along the edge of the chart.|
