--- conflicted
+++ resolved
@@ -50,11 +50,7 @@
 | labelOffset   | {% include type t="Number" %}  | Offset in pixels between legend labels their corresponding symbol or gradient. |
 | labelOpacity  | {% include type t="Number" %}  | Opacity of legend labels. {% include tag ver="4.1" %} |
 | labelOverlap  | {% include type t="Boolean|String" %} | The strategy to use for resolving overlap of labels in gradient legends. If `false`, no overlap reduction is attempted. If set to `true` (default) or `"parity"`, a strategy of removing every other label is used. If set to `"greedy"`, a linear scan of the labels is performed, removing any label that overlaps with the last visible label.|
-<<<<<<< HEAD
-|labelSeparation| {% include type t="Number" %}  | {% include tag ver="5.0" %} The minimum separation that must be between label bounding boxes for them to be considered non-overlapping (default `0`). This property is ignored if *labelOverlap* resolution is not enabled.|
-=======
 |labelSeparation| {% include type t="Number" %}  | The minimum separation that must be between label bounding boxes for them to be considered non-overlapping (default `0`). This property is ignored if *labelOverlap* resolution is not enabled. {% include tag ver="5.0" %} |
->>>>>>> e7650baa
 | symbolFillColor | {% include type t="Color" %}  | Fill color for legend symbols. |
 | symbolOffset  | {% include type t="Number" %}   | Horizontal pixel offset for legend symbols. |
 | symbolOpacity | {% include type t="Number" %}  | Opacity of legend symbols. {% include tag ver="4.1" %} |
