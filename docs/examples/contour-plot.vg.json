--- conflicted
+++ resolved
@@ -7,17 +7,12 @@
 
   "signals": [
     {
-<<<<<<< HEAD
-      "name": "thresholds", "value": 10,
+      "name": "count", "value": 10,
       "bind": {"input": "select", "options": [1, 5, 10, 20]}
     },
     {
-      "name": "show_points", "value": true,
+      "name": "points", "value": true,
       "bind": {"input": "checkbox"}
-=======
-      "name": "count", "value": 5,
-      "bind": {"input": "select", "options": [1, 2, 3, 4, 5, 10]}
->>>>>>> 2f35a3f5
     }
   ],
 
@@ -41,7 +36,7 @@
           "x": {"expr": "scale('x', datum.Horsepower)"},
           "y": {"expr": "scale('y', datum.Miles_per_Gallon)"},
           "size": [{"signal": "width"}, {"signal": "height"}],
-          "thresholds": {"signal": "thresholds"}
+          "count": {"signal": "thresholds"}
         }
       ]
     }
@@ -98,7 +93,6 @@
 
   "marks": [
     {
-<<<<<<< HEAD
       "type": "path",
       "from": {"data": "contours"},
       "encode": {
@@ -107,48 +101,6 @@
           "strokeWidth": {"value": 1},
           "fill": {"scale": "color", "field": "value"},
           "fillOpacity": {"value": 0.35}
-=======
-      "type": "group",
-      "clip": true,
-      "data": [
-        {
-          "name": "contours",
-          "source": "source",
-          "transform": [
-            {
-              "type": "contour",
-              "x": {"expr": "scale('x', datum.Horsepower)"},
-              "y": {"expr": "scale('y', datum.Miles_per_Gallon)"},
-              "size": [{"signal": "width"}, {"signal": "height"}],
-              "count": {"signal": "count"}
-            }
-          ]
-        }
-      ],
-      "scales": [
-        {
-          "name": "color",
-          "type": "sequential",
-          "domain": {"data": "contours", "field": "value"},
-          "range": "ramp"
-        }
-      ],
-      "marks": [
-        {
-          "type": "path",
-          "from": {"data": "contours"},
-          "encode": {
-            "enter": {
-              "stroke": {"value": "#888"},
-              "strokeWidth": {"value": 1},
-              "fill": {"scale": "color", "field": "value"},
-              "fillOpacity": {"value": 0.35}
-            }
-          },
-          "transform": [
-            { "type": "geopath", "field": "datum" }
-          ]
->>>>>>> 2f35a3f5
         }
       },
       "transform": [
