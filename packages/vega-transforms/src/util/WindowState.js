import {compileMeasures, createMeasure, measureName} from './AggregateOps';
import TupleStore from './TupleStore';
import {WindowOp, WindowOps} from './WindowOps';
import {accessorFields, accessorName, array, error, hasOwnProperty} from 'vega-util';

export default function WindowState(_) {
  let self = this,
      ops = array(_.ops),
      fields = array(_.fields),
      params = array(_.params),
      as = array(_.as),
      outputs = self.outputs = [],
      windows = self.windows = [],
      inputs = {},
      map = {},
      countOnly = true,
      counts = [],
      measures = [];

  function visitInputs(f) {
    array(accessorFields(f)).forEach(_ => inputs[_] = 1);
  }
  visitInputs(_.sort);

<<<<<<< HEAD
  ops.forEach((op, i) => {
    let field = fields[i],
=======
  ops.forEach(function(op, i) {
    const field = fields[i],
>>>>>>> 6c46b832
        mname = accessorName(field),
        name = measureName(op, mname, as[i]);

    visitInputs(field);
    outputs.push(name);

    // Window operation
    if (hasOwnProperty(WindowOps, op)) {
      windows.push(WindowOp(op, fields[i], params[i], name));
    }

    // Aggregate operation
    else {
      if (field == null && op !== 'count') {
        error('Null aggregate field specified.');
      }
      if (op === 'count') {
        counts.push(name);
        return;
      }

      countOnly = false;
      let m = map[mname];
      if (!m) {
        m = (map[mname] = []);
        m.field = field;
        measures.push(m);
      }
      m.push(createMeasure(op, name));
    }
  });

  if (counts.length || measures.length) {
    self.cell = cell(measures, counts, countOnly);
  }

  self.inputs = Object.keys(inputs);
}

const prototype = WindowState.prototype;

prototype.init = function() {
  this.windows.forEach(_ => _.init());
  if (this.cell) this.cell.init();
};

prototype.update = function(w, t) {
  let self = this,
      cell = self.cell,
      wind = self.windows,
      data = w.data,
      m = wind && wind.length,
      j;

  if (cell) {
    for (j=w.p0; j<w.i0; ++j) cell.rem(data[j]);
    for (j=w.p1; j<w.i1; ++j) cell.add(data[j]);
    cell.set(t);
  }
  for (j=0; j<m; ++j) wind[j].update(w, t);
};

function cell(measures, counts, countOnly) {
  measures = measures.map(m => compileMeasures(m, m.field));

  const cell = {
    num:   0,
    agg:   null,
    store: false,
    count: counts
  };

  if (!countOnly) {
    var n = measures.length,
        a = cell.agg = Array(n),
        i = 0;
    for (; i<n; ++i) a[i] = new measures[i](cell);
  }

  if (cell.store) {
    var store = cell.data = new TupleStore();
  }

  cell.add = function(t) {
    cell.num += 1;
    if (countOnly) return;
    if (store) store.add(t);
    for (let i=0; i<n; ++i) {
      a[i].add(a[i].get(t), t);
    }
  };

  cell.rem = function(t) {
    cell.num -= 1;
    if (countOnly) return;
    if (store) store.rem(t);
    for (let i=0; i<n; ++i) {
      a[i].rem(a[i].get(t), t);
    }
  };

  cell.set = function(t) {
    let i, n;

    // consolidate stored values
    if (store) store.values();

    // update tuple properties
    for (i=0, n=counts.length; i<n; ++i) t[counts[i]] = cell.num;
    if (!countOnly) for (i=0, n=a.length; i<n; ++i) a[i].set(t);
  };

  cell.init = function() {
    cell.num = 0;
    if (store) store.reset();
    for (let i=0; i<n; ++i) a[i].init();
  };

  return cell;
}<|MERGE_RESOLUTION|>--- conflicted
+++ resolved
@@ -22,15 +22,10 @@
   }
   visitInputs(_.sort);
 
-<<<<<<< HEAD
-  ops.forEach((op, i) => {
-    let field = fields[i],
-=======
   ops.forEach(function(op, i) {
     const field = fields[i],
->>>>>>> 6c46b832
-        mname = accessorName(field),
-        name = measureName(op, mname, as[i]);
+          mname = accessorName(field),
+          name = measureName(op, mname, as[i]);
 
     visitInputs(field);
     outputs.push(name);
