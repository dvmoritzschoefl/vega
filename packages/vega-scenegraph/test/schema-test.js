var fs = require('fs'),
    ajv = require('ajv'),
    tape = require('tape'),
    addFormats = require('ajv-formats');

const schemaFile = './build/vega-scenegraph-schema.json';
const schema = JSON.parse(fs.readFileSync(schemaFile));
const res = './test/resources/';

const validator = new ajv.default({
    allErrors: true,
    verbose: true,
<<<<<<< HEAD
    extendRefs: 'fail'
  });
=======
    strict: false // FIXME: https://github.com/vega/vega/issues/3022
  })
  .addMetaSchema(require('ajv/lib/refs/json-schema-draft-06.json'));
>>>>>>> 7327937e

addFormats(validator);

const validate = validator.compile(schema);

tape('schema should be valid', t => {
  t.ok(validator.validateSchema(schema));
  t.end();
});

tape('schema should validate correct marks', t => {
  const marks = JSON.parse(fs.readFileSync(res + 'marks.json'));
  for (const name in marks) {
    t.ok(validate(marks[name]), name);
  }
  t.end();
});

tape('schema should invalidate incorrect marks', t => {
  const marks = JSON.parse(fs.readFileSync(res + 'marks.json'));
  for (const name in marks) {
    const scene = marks[name];
    switch (scene.marktype) {
      case 'rect': scene.marktype = 'fake'; break;
      case 'text': scene.marktype = 'arc'; break;
      default: scene.marktype = 'text';
    }
    t.notOk(validate(scene));
  }
  t.end();
});

tape('schema should validate scenegraph files', t => {
  const files = [
    'scenegraph-barley.json',
    'scenegraph-defs.json',
    'scenegraph-rect.json'
  ];
  files.forEach(f => {
    const scene = JSON.parse(fs.readFileSync(res + f));
    t.ok(validate(scene));
  });
  t.end();
});

tape('schema should invalidate degenerate scenegraphs', t => {
  const list = [
    {},
    {x: 0, y:1},
    {items: [{x:0, y:0}]},
    {marktype:'blah', items: []}
  ];

  list.forEach(scene => {
    t.notOk(validate(scene));
  });

  t.end();
});

tape('schema should validate svg paths', t => {
  const bad = [
    {marktype: 'path', items: [{path: 'lorem ipsum'}]},
    {marktype: 'path', items: [{path: 'L1,2'}]},
    {marktype: 'path', items: [{path: 'L1\n2'}]},
    {marktype: 'path', items: [{path: 'M,1,2'}]},
    {marktype: 'path', items: [{path: 'M1,2,3'}]},
    {marktype: 'path', items: [{path: 'M1,2L1'}]},
    {marktype: 'path', items: [{path: 'M1,2L1,2,3'}]},
    {marktype: 'path', items: [{path: 'M1,2A1,2'}]},
    {marktype: 'path', items: [{path: 'M1,2A1,-2,1.3,0,0,3,4'}]},
    {marktype: 'path', items: [{path: 'M1,2A-1,2,1.3,0,0,3,4'}]}
  ];

  bad.forEach(scene => {
    t.notOk(validate(scene), scene.items[0].path);
  });

  const good = [
    {marktype: 'path', items: [{path: ''}]},
    {marktype: 'path', items: [{path: 'M1,2'}]},
    {marktype: 'path', items: [{path: 'M1-2'}]},
    {marktype: 'path', items: [{path: 'M1+2'}]},
    {marktype: 'path', items: [{path: '\t  M1,2  \f'}]},
    {marktype: 'path', items: [{path: 'M1,2Z'}]},
    {marktype: 'path', items: [{path: 'M1,2 L1,3 4,5'}]},
    {marktype: 'path', items: [{path: 'M 1 2 L 1 3 4 5'}]},
    {marktype: 'path', items: [{path: 'M1,2L3,4ZM5,6C7,8,9,10,11,12'}]},
    {marktype: 'path', items: [{path: 'M1,2A1,2,1.3,0,0,3,4'}]}
  ];

  good.forEach(scene => {
    t.ok(validate(scene));
  });

  t.end();
});

tape('schema should validate colors', t => {
  const bad = [
    {marktype: 'rect', items: [{fill: '#ffff'}]},
    {marktype: 'rect', items: [{fill: 'rgb(256,0,0)'}]},
    {marktype: 'rect', items: [{fill: 'rgb(50%,50%,120%)'}]},
    {marktype: 'rect', items: [{fill: 'hsl(355,20,30%)'}]}
  ];

  bad.forEach(scene => {
    t.notOk(validate(scene));
  });

  const good = [
    {marktype: 'rect', items: [{fill: '#fff'}]},
    {marktype: 'rect', items: [{fill: '#abcdEf'}]},
    {marktype: 'rect', items: [{fill: 'steelblue'}]},
    {marktype: 'rect', items: [{fill: 'SteelBlue'}]},
    {marktype: 'rect', items: [{fill: 'rgb(255,0,0)'}]},
    {marktype: 'rect', items: [{fill: 'rgb(50%,50%,100%)'}]},
    {marktype: 'rect', items: [{fill: 'hsl(355,20%,30%)'}]}
  ];

  good.forEach(scene => {
    t.ok(validate(scene));
  });

  t.end();
});<|MERGE_RESOLUTION|>--- conflicted
+++ resolved
@@ -10,14 +10,8 @@
 const validator = new ajv.default({
     allErrors: true,
     verbose: true,
-<<<<<<< HEAD
-    extendRefs: 'fail'
+    strict: false // FIXME: https://github.com/vega/vega/issues/3022
   });
-=======
-    strict: false // FIXME: https://github.com/vega/vega/issues/3022
-  })
-  .addMetaSchema(require('ajv/lib/refs/json-schema-draft-06.json'));
->>>>>>> 7327937e
 
 addFormats(validator);
 
