--- conflicted
+++ resolved
@@ -4210,6 +4210,143 @@
     return node;
   };
 });
+define('util/bins',['require','exports','module'],function(require, module, exports) {
+
+  function bisect(a, x) {
+    var lo = 0, hi = a.length;
+    while (lo < hi) {
+      var mid = lo + hi >>> 1;
+      if (a[mid] < x) { lo = mid + 1; }
+      else { hi = mid; }
+    }
+    return lo;
+  }
+  
+  function bins(opt) {
+    opt = opt || {};
+
+    // determine range
+    var maxb = opt.maxbins || 1024,
+        base = opt.base || 10,
+        div = opt.div || [5, 2],
+        mins = opt.minstep || 0,
+        logb = Math.log(base),
+        level = Math.ceil(Math.log(maxb) / logb),
+        min = opt.min,
+        max = opt.max,
+        span = max - min,
+        step = Math.max(mins, Math.pow(base, Math.round(Math.log(span) / logb) - level)),
+        nbins = Math.ceil(span / step),
+        precision, v, i, eps;
+
+    if (opt.step != null) {
+      step = opt.step;
+    } else if (opt.steps) {
+      // if provided, limit choice to acceptable step sizes
+      i = bisect(opt.steps, span / maxb);
+      if (i === opt.steps.length) --i;
+      step = opt.steps[i];
+    } else {
+      // increase step size if too many bins
+      do {
+        step *= base;
+        nbins = Math.ceil(span / step);
+      } while (nbins > maxb);
+
+      // decrease step size if allowed
+      for (i = 0; i < div.length; ++i) {
+        v = step / div[i];
+        if (v >= mins && span / v <= maxb) {
+          step = v;
+          nbins = Math.ceil(span / step);
+        }
+      }
+    }
+
+    // update precision, min and max
+    v = Math.log(step);
+    precision = v >= 0 ? 0 : ~~(-v / logb) + 1;
+    eps = (min<0 ? -1 : 1) * Math.pow(base, -precision - 1);
+    min = Math.min(min, Math.floor(min / step + eps) * step);
+    max = Math.ceil(max / step) * step;
+
+    return {
+      start: min,
+      stop: max,
+      step: step,
+      unit: precision
+    };
+  }
+
+  return bins;
+});
+define('transforms/bin',['require','exports','module','../util/index','../util/bins','../core/tuple'],function(require, exports, module) {
+  var util = require('../util/index'),
+      bins = require('../util/bins'),
+      tuple = require('../core/tuple');
+
+  return function bin(model) {
+
+    var field,
+        accessor,
+        setter,
+        min = undefined,
+        max = undefined,
+        step = undefined,
+        maxbins = 20,
+        output = "bin";
+
+    var node = new model.Node(function(input) {
+      var b = bins({
+        min: min,
+        max: max,
+        step: step,
+        maxbins: maxbins
+      });
+
+      function update(d) {
+        var v = accessor(d);
+        v = v == null ? null
+          : b.start + b.step * ~~((v - b.start) / b.step);
+        tuple.set(d, output, v, input.stamp);
+      }
+      input.add.forEach(update);
+      input.mod.forEach(update);
+      input.rem.forEach(update);
+
+      return input;
+    });
+
+    node.min = function(x) {
+      return (min = x, node);
+    };
+
+    node.max = function(x) {
+      return (max = x, node);
+    };
+
+    node.step = function(x) {
+      return (step = x, node);
+    };
+
+    node.maxbins = function(x) {
+      return (maxbins = x, node);
+    };
+
+    node.field = function(f) {
+      field = f;
+      accessor = util.accessor(f);
+      return node;
+    };
+
+    node.output = function(f) {
+      return (output = f, node);
+    };
+
+    return node;
+  };
+
+});
 define('transforms/facet',['require','exports','module','../util/index','../core/tuple','../core/changeset'],function(require, exports, module) {
   var util = require('../util/index'), 
       tuple = require('../core/tuple'), 
@@ -4761,9 +4898,10 @@
     return node;
   };
 });
-define('transforms/index',['require','exports','module','./aggregate','./facet','./filter','./fold','./formula','./sort','./zip'],function(require, exports, module) {
+define('transforms/index',['require','exports','module','./aggregate','./bin','./facet','./filter','./fold','./formula','./sort','./zip'],function(require, exports, module) {
   return {
     aggregate:  require('./aggregate'),
+    bin:        require('./bin'),
     facet:      require('./facet'),
     filter:     require('./filter'),
     fold:       require('./fold'),
@@ -7757,152 +7895,6 @@
       name = styles[prop];
       value = o[prop];
 
-<<<<<<< HEAD
-    return node;
-  };
-});
-define('util/bins',['require','exports','module'],function(require, module, exports) {
-
-  function bisect(a, x) {
-    var lo = 0, hi = a.length;
-    while (lo < hi) {
-      var mid = lo + hi >>> 1;
-      if (a[mid] < x) { lo = mid + 1; }
-      else { hi = mid; }
-    }
-    return lo;
-  }
-  
-  function bins(opt) {
-    opt = opt || {};
-
-    // determine range
-    var maxb = opt.maxbins || 1024,
-        base = opt.base || 10,
-        div = opt.div || [5, 2],
-        mins = opt.minstep || 0,
-        logb = Math.log(base),
-        level = Math.ceil(Math.log(maxb) / logb),
-        min = opt.min,
-        max = opt.max,
-        span = max - min,
-        step = Math.max(mins, Math.pow(base, Math.round(Math.log(span) / logb) - level)),
-        nbins = Math.ceil(span / step),
-        precision, v, i, eps;
-
-    if (opt.step != null) {
-      step = opt.step;
-    } else if (opt.steps) {
-      // if provided, limit choice to acceptable step sizes
-      i = bisect(opt.steps, span / maxb);
-      if (i === opt.steps.length) --i;
-      step = opt.steps[i];
-    } else {
-      // increase step size if too many bins
-      do {
-        step *= base;
-        nbins = Math.ceil(span / step);
-      } while (nbins > maxb);
-
-      // decrease step size if allowed
-      for (i = 0; i < div.length; ++i) {
-        v = step / div[i];
-        if (v >= mins && span / v <= maxb) {
-          step = v;
-          nbins = Math.ceil(span / step);
-        }
-      }
-    }
-
-    // update precision, min and max
-    v = Math.log(step);
-    precision = v >= 0 ? 0 : ~~(-v / logb) + 1;
-    eps = (min<0 ? -1 : 1) * Math.pow(base, -precision - 1);
-    min = Math.min(min, Math.floor(min / step + eps) * step);
-    max = Math.ceil(max / step) * step;
-
-    return {
-      start: min,
-      stop: max,
-      step: step,
-      unit: precision
-    };
-  }
-
-  return bins;
-});
-define('transforms/bin',['require','exports','module','../util/index','../util/bins','../core/tuple'],function(require, exports, module) {
-  var util = require('../util/index'),
-      bins = require('../util/bins'),
-      tuple = require('../core/tuple');
-
-  return function bin(model) {
-
-    var field,
-        accessor,
-        setter,
-        min = undefined,
-        max = undefined,
-        step = undefined,
-        maxbins = 20,
-        output = "bin";
-
-    var node = new model.Node(function(input) {
-      var b = bins({
-        min: min,
-        max: max,
-        step: step,
-        maxbins: maxbins
-      });
-
-      function update(d) {
-        var v = accessor(d);
-        v = v == null ? null
-          : b.start + b.step * ~~((v - b.start) / b.step);
-        tuple.set(d, output, v, input.stamp);
-      }
-      input.add.forEach(update);
-      input.mod.forEach(update);
-      input.rem.forEach(update);
-
-      return input;
-    });
-
-    node.min = function(x) {
-      return (min = x, node);
-    };
-
-    node.max = function(x) {
-      return (max = x, node);
-    };
-
-    node.step = function(x) {
-      return (step = x, node);
-    };
-
-    node.maxbins = function(x) {
-      return (maxbins = x, node);
-    };
-
-    node.field = function(f) {
-      field = f;
-      accessor = util.accessor(f);
-      return node;
-    };
-
-    node.output = function(f) {
-      return (output = f, node);
-    };
-
-    return node;
-  };
-
-});
-define('transforms/facet',['require','exports','module','../util/index','../core/tuple','../core/changeset'],function(require, exports, module) {
-  var util = require('../util/index'), 
-      tuple = require('../core/tuple'), 
-      changeset = require('../core/changeset');
-=======
       if (value == null) {
         if (name === "fill") this.style.setProperty(name, "none", null);
         else this.style.removeProperty(name);
@@ -7948,7 +7940,6 @@
     this.setAttribute("transform", "translate("+x+","+y+")");
     if (o.path != null) this.setAttribute("d", o.path);
   }
->>>>>>> 89ea0b8c
 
   function rect(o) {
     this.setAttribute("x", o.x || 0);
@@ -7997,19 +7988,6 @@
       + (o.font || config.render.font);
   }
   
-<<<<<<< HEAD
-    function cell(x, prev, stamp) {
-      var keys = groupby.reduce(function(v, f) {
-        var p = f(x._prev);
-        if(prev && (p = f(x._prev)) !== undefined && p.stamp >= stamp) {
-          return (v.push(p.value), v);
-        } else {
-          return (v.push(f(x)), v);
-        }
-      }, []), k = keys.join("|");
-
-      if(cells[k]) return cells[k];
-=======
   function text(o) {
     var x = o.x || 0,
         y = o.y || 0,
@@ -8020,7 +7998,6 @@
         align = textAlign[o.align || "left"],
         base = o.baseline==="top" ? ".9em"
              : o.baseline==="middle" ? ".35em" : 0;
->>>>>>> 89ea0b8c
 
     if (r) {
       var t = (o.theta || 0) - Math.PI/2;
@@ -8090,32 +8067,11 @@
         m = p.selectAll(s).data(data),
         e = m.enter().append(tag);
 
-<<<<<<< HEAD
-      input.mod.forEach(function(x) {
-        var c = cell(x), 
-            prev = cell(x, true, input.stamp);
-
-        if(c !== prev) {
-          prev.count -= 1;
-          prev.s |= MOD;
-          prev.ds._input.rem.push(x);
-        }
-
-        if(c.s & ADD) {
-          c.count += 1;
-          c.ds._input.add.push(x);
-        } else {
-          c.ds._input.mod.push(x);
-        }
-
-        c.s |= MOD;
-=======
     if (notG) {
       p.style("pointer-events", evts);
       e.each(function(d) {
         if (d.mark) d._svg = this;
         else if (d.length) d[0]._svg = this;
->>>>>>> 89ea0b8c
       });
     } else {
       e.append("rect").attr("class","background").style("pointer-events",evts);
@@ -8645,24 +8601,10 @@
     this._handler.on.apply(this._handler, arguments);
     return this;
   };
-<<<<<<< HEAD
-});
-define('transforms/index',['require','exports','module','./aggregate','./bin','./facet','./filter','./fold','./formula','./sort','./zip'],function(require, exports, module) {
-  return {
-    aggregate:  require('./aggregate'),
-    bin:        require('./bin'),
-    facet:      require('./facet'),
-    filter:     require('./filter'),
-    fold:       require('./fold'),
-    formula:    require('./formula'),
-    sort:       require('./sort'),
-    zip:        require('./zip')
-=======
   
   prototype.off = function() {
     this._handler.off.apply(this._handler, arguments);
     return this;
->>>>>>> 89ea0b8c
   };
 
   View.factory = function(model) {
