--- conflicted
+++ resolved
@@ -3,11 +3,7 @@
   <head>
     <meta http-equiv="content-type" content="text/html;charset=utf-8">
     <title>Vega: A Visualization Grammar</title>
-<<<<<<< HEAD
-    <link rel="shortcut icon" href="http://vega.github.io/vega/favicon.ico"/>
-=======
     <link rel="shortcut icon" href="http://vega.github.io/favicon.ico"/>
->>>>>>> dae55f97
     <link rel="stylesheet" type="text/css" href="css/site.css"/>
     <script src="d3.v3.min.js"></script>
     <script src="vega.min.js"></script>
@@ -19,26 +15,14 @@
       </a>
       <div id="logo">
         <div id="links">
-<<<<<<< HEAD
-          <a href="vega.min.js"><strong>vega.min.js</strong> (188k)</a><br/>
-=======
           <a href="vega.min.js"><strong>vega.min.js</strong></a><br/>
           <a href="vega-schema.json"><strong>JSON Schema</strong></a><br /> 
->>>>>>> dae55f97
           <a href="https://github.com/vega/vega"><strong>Source</strong> (GitHub)</a>
         </div>
         <h1 id="wordmark">
           vega
         </h1>
       </div>
-<<<<<<< HEAD
-      <div class="content">
-        Read the <a href="https://github.com/vega/vega/wiki/Tutorial">tutorial</a>,
-        browse the <a href="https://github.com/vega/vega/wiki">documentation</a>,
-        join the <a href="https://groups.google.com/forum/?fromgroups#!forum/vega-js">discussion</a>,
-        and explore visualizations using the
-        web-based <a href="editor">Vega Editor</a>.
-=======
 
       <p><strong>Vega</strong> is a <em>visualization grammar</em>, a declarative format for creating, saving, and sharing interactive visualization designs.</p>
 
@@ -47,7 +31,6 @@
       <p>Read the <a href="https://github.com/vega/vega/wiki/Tutorial">tutorial</a>, browse the <a href="https://github.com/vega/vega/wiki">documentation</a>, join the <a href="https://groups.google.com/forum/?fromgroups#!forum/vega-js">discussion</a>. A gallery of example visualizations is shown below. Click to explore them using the web-based <a href="http://vega.github.io/vega-editor/">Vega Editor</a>.</p>
 
       <div id="examples">
->>>>>>> dae55f97
       </div>
 
       <div class="credits">
