--- conflicted
+++ resolved
@@ -3,16 +3,13 @@
   "version": "2.0.0",
   "dependencies": {
     "datalib": "1.1.x",
-<<<<<<< HEAD
     "d3": "^3.5.5",
     "d3-geo-projection": "^0.2.13",
-    "canvas": "~1.1.6",
-=======
-    "canvas": "^1.2.1",
-    "d3": "3.4.x",
->>>>>>> 4008c839
     "topojson": "^1.6.18",
     "yargs": "^3.2.1"
+  },
+  "optionalDependencies":{
+    "canvas": "~1.1.6"
   },
   "devDependencies": {
     "browserify": "^9.0.8",
