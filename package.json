{
  "name": "vega",
<<<<<<< HEAD
  "version": "1.5.0",
=======
  "version": "1.4.5",
>>>>>>> 2b9b465c
  "description": "Vega Runtime",
  "keywords": [
    "vega",
    "visualization",
    "grammar",
    "d3"
  ],
  "homepage": "http://trifacta.github.io/vega/",
  "author": {
    "name": "Jeffrey Heer",
    "url": "http://trifacta.com"
  },
  "repository": {
    "type": "git",
    "url": "http://github.com/trifacta/vega.git"
  },
  "main": "index.js",
  "browser": {
    "buffer": false,
    "canvas": false,
    "fs": false,
    "http": false
  },
  "bin": {
    "vg2png": "./bin/vg2png",
    "vg2svg": "./bin/vg2svg"
  },
  "dependencies": {
<<<<<<< HEAD
    "d3": "^3.5.5",
    "d3-geo-projection": "^0.2.13",
    "canvas": "~1.1.6",
    "topojson": "^1.6.18",
    "yargs": "^2.3.0"
=======
    "d3": "3.5.2",
    "canvas": "1.1.6",
    "optimist": "0.6.1",
    "topojson": "1.6.18",
    "d3-geo-projection": "0.2.12",
    "request": "2.53.0"
>>>>>>> 2b9b465c
  },
  "devDependencies": {
    "uglify-js": "^2.4.16",
    "vows": "^0.8.1"
  },
  "scripts": {
    "test": "node_modules/.bin/vows; echo"
  },
  "licenses": [
    {
      "type": "BSD",
      "url": "https://github.com/trifacta/vega/blob/master/LICENSE"
    }
  ]
}<|MERGE_RESOLUTION|>--- conflicted
+++ resolved
@@ -1,10 +1,6 @@
 {
   "name": "vega",
-<<<<<<< HEAD
   "version": "1.5.0",
-=======
-  "version": "1.4.5",
->>>>>>> 2b9b465c
   "description": "Vega Runtime",
   "keywords": [
     "vega",
@@ -33,20 +29,12 @@
     "vg2svg": "./bin/vg2svg"
   },
   "dependencies": {
-<<<<<<< HEAD
     "d3": "^3.5.5",
     "d3-geo-projection": "^0.2.13",
     "canvas": "~1.1.6",
     "topojson": "^1.6.18",
-    "yargs": "^2.3.0"
-=======
-    "d3": "3.5.2",
-    "canvas": "1.1.6",
-    "optimist": "0.6.1",
-    "topojson": "1.6.18",
-    "d3-geo-projection": "0.2.12",
+    "yargs": "^2.3.0",
     "request": "2.53.0"
->>>>>>> 2b9b465c
   },
   "devDependencies": {
     "uglify-js": "^2.4.16",
