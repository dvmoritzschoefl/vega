{
  "name": "vega",
<<<<<<< HEAD
  "version": "2.6.3",
=======
  "version": "3.0.0-beta",
>>>>>>> 819e7960
  "description": "The Vega visualization grammar.",
  "keywords": [
    "vega",
    "visualization",
    "interaction",
    "dataflow",
    "grammar",
    "data",
    "d3"
  ],
  "license": "BSD-3-Clause",
  "author": {
    "name": "UW Interactive Data Lab",
    "url": "http://idl.cs.washington.edu"
  },
  "contributors": [
    {
      "name": "Jeffrey Heer",
      "url": "http://idl.cs.washington.edu"
    },
    {
      "name": "Arvind Satyanarayan",
      "url": "http://arvindsatya.com"
    },
    {
      "name": "Ryan Russell",
      "url": "https://github.com/RussellSprouts"
    },
    {
      "name": "Emily Gu",
      "url": "https://github.com/emilygu"
    }
  ],
  "main": "build/vega.js",
  "module": "index",
  "jsnext:main": "index",
  "bin": {
    "vg2png": "./bin/vg2png",
    "vg2svg": "./bin/vg2svg"
  },
<<<<<<< HEAD
  "dependencies": {
    "d3": "^3.5.9",
    "d3-cloud": "^1.2.1",
    "d3-geo-projection": "^0.2.15",
    "datalib": "^1.7.1",
    "topojson": "^1.6.19",
    "vega-dataflow": "^1.4.0",
    "vega-event-selector": "^1.0.0",
    "vega-expression": "^1.2.0",
    "vega-logging": "^1.0.1",
    "vega-scenegraph": "^1.0.16",
    "yargs": "^3.30.0"
  },
  "optionalDependencies": {
    "canvas": "^1.3.4"
  },
  "devDependencies": {
    "browserify": "^10.2.6",
    "browserify-shim": "^3.8.9",
    "browserify-versionify": "^1.0.4",
    "chai": "^3.0.0",
    "chai-spies": "^0.6.0",
    "exorcist": "^0.4.0",
    "istanbul": "latest",
    "jsdom": "^7.2.2",
    "jshint": "^2.8.0",
    "jstransform": "^11.0.2",
    "mocha": "^2.2.5",
    "through": "^2.3.8",
    "tv4": "^1.1.12",
    "uglify-js": "^2.4.24",
    "vega-datasets": "vega/vega-datasets#gh-pages",
    "watchify": "^3.2.3",
    "xmldom": "^0.1.19",
    "xpath": "^0.0.9"
=======
  "repository": {
    "type": "git",
    "url": "https://github.com/uwdata/vega.git"
>>>>>>> 819e7960
  },
  "scripts": {
    "build": "npm run test && uglifyjs build/vega.js -c -m -o build/vega.min.js",
    "pretest": "rm -rf build && mkdir build && bin/rollup && bin/schema > build/vega-schema.json",
    "test": "tape 'test/**/*-test.js' && eslint index.js src test",
    "prepublish": "npm run build",
    "postpublish": "git push && git push --tags && zip -j build/vega.zip -- LICENSE README.md build/vega-schema.json build/vega.js build/vega.min.js"
  },
  "dependencies": {
    "d3-color": "1",
    "vega-crossfilter": ">=1.0.0-beta",
    "vega-dataflow": ">=2.0.0-beta",
    "vega-encode": ">=1.0.0-beta",
    "vega-expression": "2",
    "vega-force": ">=1.0.0-beta",
    "vega-geo": ">=1.0.0-beta",
    "vega-hierarchy": ">=1.0.0-beta",
    "vega-loader": ">=2.0.0-beta",
    "vega-parser": ">=1.0.0-beta",
    "vega-runtime": ">=1.0.0-beta",
    "vega-scale": "1",
    "vega-statistics": "1",
    "vega-util": "1",
    "vega-view": ">=1.0.0-beta",
    "vega-voronoi": ">=1.0.0-beta",
    "vega-wordcloud": ">=1.0.0-beta",
    "yargs": "4"
  },
  "optionalDependencies": {
    "canvas": "1"
  },
  "devDependencies": {
    "eslint": "2",
    "rollup": "0.34",
    "rollup-plugin-node-resolve": "1",
    "tape": "4",
    "tv4": "1",
    "uglify-js": "2"
  }
}<|MERGE_RESOLUTION|>--- conflicted
+++ resolved
@@ -1,10 +1,6 @@
 {
   "name": "vega",
-<<<<<<< HEAD
-  "version": "2.6.3",
-=======
   "version": "3.0.0-beta",
->>>>>>> 819e7960
   "description": "The Vega visualization grammar.",
   "keywords": [
     "vega",
@@ -45,47 +41,9 @@
     "vg2png": "./bin/vg2png",
     "vg2svg": "./bin/vg2svg"
   },
-<<<<<<< HEAD
-  "dependencies": {
-    "d3": "^3.5.9",
-    "d3-cloud": "^1.2.1",
-    "d3-geo-projection": "^0.2.15",
-    "datalib": "^1.7.1",
-    "topojson": "^1.6.19",
-    "vega-dataflow": "^1.4.0",
-    "vega-event-selector": "^1.0.0",
-    "vega-expression": "^1.2.0",
-    "vega-logging": "^1.0.1",
-    "vega-scenegraph": "^1.0.16",
-    "yargs": "^3.30.0"
-  },
-  "optionalDependencies": {
-    "canvas": "^1.3.4"
-  },
-  "devDependencies": {
-    "browserify": "^10.2.6",
-    "browserify-shim": "^3.8.9",
-    "browserify-versionify": "^1.0.4",
-    "chai": "^3.0.0",
-    "chai-spies": "^0.6.0",
-    "exorcist": "^0.4.0",
-    "istanbul": "latest",
-    "jsdom": "^7.2.2",
-    "jshint": "^2.8.0",
-    "jstransform": "^11.0.2",
-    "mocha": "^2.2.5",
-    "through": "^2.3.8",
-    "tv4": "^1.1.12",
-    "uglify-js": "^2.4.24",
-    "vega-datasets": "vega/vega-datasets#gh-pages",
-    "watchify": "^3.2.3",
-    "xmldom": "^0.1.19",
-    "xpath": "^0.0.9"
-=======
   "repository": {
     "type": "git",
-    "url": "https://github.com/uwdata/vega.git"
->>>>>>> 819e7960
+    "url": "https://github.com/vega/vega.git"
   },
   "scripts": {
     "build": "npm run test && uglifyjs build/vega.js -c -m -o build/vega.min.js",
